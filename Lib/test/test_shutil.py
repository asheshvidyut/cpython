--- conflicted
+++ resolved
@@ -172,15 +172,11 @@
         filename = os.path.join(tmpdir, "tstfile")
         with self.assertRaises(NotADirectoryError) as cm:
             shutil.rmtree(filename)
-<<<<<<< HEAD
-        self.assertEqual(cm.exception.filename, filename)
-=======
         if cm.exception.filename.endswith('*.*'):
             rm_name = os.path.join(filename, '*.*')
         else:
             rm_name = filename
         self.assertEqual(cm.exception.filename, rm_name)
->>>>>>> f29b4937
         self.assertTrue(os.path.exists(filename))
         # test that ignore_errors option is honored
         shutil.rmtree(filename, ignore_errors=True)
@@ -193,11 +189,11 @@
         self.assertIs(errors[0][0], os.listdir)
         self.assertEqual(errors[0][1], filename)
         self.assertIsInstance(errors[0][2][1], NotADirectoryError)
-        self.assertEqual(errors[0][2][1].filename, filename)
+        self.assertEqual(errors[0][2][1].filename, rm_name)
         self.assertIs(errors[1][0], os.rmdir)
         self.assertEqual(errors[1][1], filename)
         self.assertIsInstance(errors[1][2][1], NotADirectoryError)
-        self.assertEqual(errors[1][2][1].filename, filename)
+        self.assertEqual(errors[1][2][1].filename, rm_name)
 
     # See bug #1071513 for why we don't run this on cygwin
     # and bug #1076467 for why we don't run this as root.
