#!/usr/bin/env python3

import unittest
from test import support
from unittest.case import _ExpectedFailure

import errno
import io
import socket
import select
<<<<<<< HEAD
import tempfile
=======
>>>>>>> 441d30fa
import _testcapi
import time
import traceback
import queue
import sys
import os
import array
import platform
import contextlib
from weakref import proxy
import signal
import math
import pickle
import struct
try:
    import fcntl
except ImportError:
    fcntl = False
try:
    import multiprocessing
except ImportError:
    multiprocessing = False

HOST = support.HOST
MSG = 'Michael Gilfix was here\u1234\r\n'.encode('utf-8') ## test unicode string and carriage return

try:
    import _thread as thread
    import threading
except ImportError:
    thread = None
    threading = None

def _have_socket_can():
    """Check whether CAN sockets are supported on this host."""
    try:
        s = socket.socket(socket.PF_CAN, socket.SOCK_RAW, socket.CAN_RAW)
    except (AttributeError, socket.error, OSError):
        return False
    else:
        s.close()
    return True

def _have_socket_rds():
    """Check whether RDS sockets are supported on this host."""
    try:
        s = socket.socket(socket.PF_RDS, socket.SOCK_SEQPACKET, 0)
    except (AttributeError, OSError):
        return False
    else:
        s.close()
    return True

HAVE_SOCKET_CAN = _have_socket_can()

HAVE_SOCKET_RDS = _have_socket_rds()

# Size in bytes of the int type
SIZEOF_INT = array.array("i").itemsize

class SocketTCPTest(unittest.TestCase):

    def setUp(self):
        self.serv = socket.socket(socket.AF_INET, socket.SOCK_STREAM)
        self.port = support.bind_port(self.serv)
        self.serv.listen(1)

    def tearDown(self):
        self.serv.close()
        self.serv = None

class SocketUDPTest(unittest.TestCase):

    def setUp(self):
        self.serv = socket.socket(socket.AF_INET, socket.SOCK_DGRAM)
        self.port = support.bind_port(self.serv)

    def tearDown(self):
        self.serv.close()
        self.serv = None

class ThreadSafeCleanupTestCase(unittest.TestCase):
    """Subclass of unittest.TestCase with thread-safe cleanup methods.

    This subclass protects the addCleanup() and doCleanups() methods
    with a recursive lock.
    """

    if threading:
        def __init__(self, *args, **kwargs):
            super().__init__(*args, **kwargs)
            self._cleanup_lock = threading.RLock()

        def addCleanup(self, *args, **kwargs):
            with self._cleanup_lock:
                return super().addCleanup(*args, **kwargs)

        def doCleanups(self, *args, **kwargs):
            with self._cleanup_lock:
                return super().doCleanups(*args, **kwargs)

class SocketCANTest(unittest.TestCase):

    """To be able to run this test, a `vcan0` CAN interface can be created with
    the following commands:
    # modprobe vcan
    # ip link add dev vcan0 type vcan
    # ifconfig vcan0 up
    """
    interface = 'vcan0'
    bufsize = 128

    def setUp(self):
        self.s = socket.socket(socket.PF_CAN, socket.SOCK_RAW, socket.CAN_RAW)
        self.addCleanup(self.s.close)
        try:
            self.s.bind((self.interface,))
        except socket.error:
            self.skipTest('network interface `%s` does not exist' %
                           self.interface)


class SocketRDSTest(unittest.TestCase):

    """To be able to run this test, the `rds` kernel module must be loaded:
    # modprobe rds
    """
    bufsize = 8192

    def setUp(self):
        self.serv = socket.socket(socket.PF_RDS, socket.SOCK_SEQPACKET, 0)
        self.addCleanup(self.serv.close)
        try:
            self.port = support.bind_port(self.serv)
        except OSError:
            self.skipTest('unable to bind RDS socket')


class ThreadableTest:
    """Threadable Test class

    The ThreadableTest class makes it easy to create a threaded
    client/server pair from an existing unit test. To create a
    new threaded class from an existing unit test, use multiple
    inheritance:

        class NewClass (OldClass, ThreadableTest):
            pass

    This class defines two new fixture functions with obvious
    purposes for overriding:

        clientSetUp ()
        clientTearDown ()

    Any new test functions within the class must then define
    tests in pairs, where the test name is preceeded with a
    '_' to indicate the client portion of the test. Ex:

        def testFoo(self):
            # Server portion

        def _testFoo(self):
            # Client portion

    Any exceptions raised by the clients during their tests
    are caught and transferred to the main thread to alert
    the testing framework.

    Note, the server setup function cannot call any blocking
    functions that rely on the client thread during setup,
    unless serverExplicitReady() is called just before
    the blocking call (such as in setting up a client/server
    connection and performing the accept() in setUp().
    """

    def __init__(self):
        # Swap the true setup function
        self.__setUp = self.setUp
        self.__tearDown = self.tearDown
        self.setUp = self._setUp
        self.tearDown = self._tearDown

    def serverExplicitReady(self):
        """This method allows the server to explicitly indicate that
        it wants the client thread to proceed. This is useful if the
        server is about to execute a blocking routine that is
        dependent upon the client thread during its setup routine."""
        self.server_ready.set()

    def _setUp(self):
        self.server_ready = threading.Event()
        self.client_ready = threading.Event()
        self.done = threading.Event()
        self.queue = queue.Queue(1)
        self.server_crashed = False

        # Do some munging to start the client test.
        methodname = self.id()
        i = methodname.rfind('.')
        methodname = methodname[i+1:]
        test_method = getattr(self, '_' + methodname)
        self.client_thread = thread.start_new_thread(
            self.clientRun, (test_method,))

        try:
            self.__setUp()
        except:
            self.server_crashed = True
            raise
        finally:
            self.server_ready.set()
        self.client_ready.wait()

    def _tearDown(self):
        self.__tearDown()
        self.done.wait()

        if self.queue.qsize():
            exc = self.queue.get()
            raise exc

    def clientRun(self, test_func):
        self.server_ready.wait()
        self.clientSetUp()
        self.client_ready.set()
        if self.server_crashed:
            self.clientTearDown()
            return
        if not hasattr(test_func, '__call__'):
            raise TypeError("test_func must be a callable function")
        try:
            test_func()
        except _ExpectedFailure:
            # We deliberately ignore expected failures
            pass
        except BaseException as e:
            self.queue.put(e)
        finally:
            self.clientTearDown()

    def clientSetUp(self):
        raise NotImplementedError("clientSetUp must be implemented.")

    def clientTearDown(self):
        self.done.set()
        thread.exit()

class ThreadedTCPSocketTest(SocketTCPTest, ThreadableTest):

    def __init__(self, methodName='runTest'):
        SocketTCPTest.__init__(self, methodName=methodName)
        ThreadableTest.__init__(self)

    def clientSetUp(self):
        self.cli = socket.socket(socket.AF_INET, socket.SOCK_STREAM)

    def clientTearDown(self):
        self.cli.close()
        self.cli = None
        ThreadableTest.clientTearDown(self)

class ThreadedUDPSocketTest(SocketUDPTest, ThreadableTest):

    def __init__(self, methodName='runTest'):
        SocketUDPTest.__init__(self, methodName=methodName)
        ThreadableTest.__init__(self)

    def clientSetUp(self):
        self.cli = socket.socket(socket.AF_INET, socket.SOCK_DGRAM)

    def clientTearDown(self):
        self.cli.close()
        self.cli = None
        ThreadableTest.clientTearDown(self)

class ThreadedCANSocketTest(SocketCANTest, ThreadableTest):

    def __init__(self, methodName='runTest'):
        SocketCANTest.__init__(self, methodName=methodName)
        ThreadableTest.__init__(self)

    def clientSetUp(self):
        self.cli = socket.socket(socket.PF_CAN, socket.SOCK_RAW, socket.CAN_RAW)
        try:
            self.cli.bind((self.interface,))
        except socket.error:
            # skipTest should not be called here, and will be called in the
            # server instead
            pass

    def clientTearDown(self):
        self.cli.close()
        self.cli = None
        ThreadableTest.clientTearDown(self)

class ThreadedRDSSocketTest(SocketRDSTest, ThreadableTest):

    def __init__(self, methodName='runTest'):
        SocketRDSTest.__init__(self, methodName=methodName)
        ThreadableTest.__init__(self)

    def clientSetUp(self):
        self.cli = socket.socket(socket.PF_RDS, socket.SOCK_SEQPACKET, 0)
        try:
            # RDS sockets must be bound explicitly to send or receive data
            self.cli.bind((HOST, 0))
            self.cli_addr = self.cli.getsockname()
        except OSError:
            # skipTest should not be called here, and will be called in the
            # server instead
            pass

    def clientTearDown(self):
        self.cli.close()
        self.cli = None
        ThreadableTest.clientTearDown(self)

class SocketConnectedTest(ThreadedTCPSocketTest):
    """Socket tests for client-server connection.

    self.cli_conn is a client socket connected to the server.  The
    setUp() method guarantees that it is connected to the server.
    """

    def __init__(self, methodName='runTest'):
        ThreadedTCPSocketTest.__init__(self, methodName=methodName)

    def setUp(self):
        ThreadedTCPSocketTest.setUp(self)
        # Indicate explicitly we're ready for the client thread to
        # proceed and then perform the blocking call to accept
        self.serverExplicitReady()
        conn, addr = self.serv.accept()
        self.cli_conn = conn

    def tearDown(self):
        self.cli_conn.close()
        self.cli_conn = None
        ThreadedTCPSocketTest.tearDown(self)

    def clientSetUp(self):
        ThreadedTCPSocketTest.clientSetUp(self)
        self.cli.connect((HOST, self.port))
        self.serv_conn = self.cli

    def clientTearDown(self):
        self.serv_conn.close()
        self.serv_conn = None
        ThreadedTCPSocketTest.clientTearDown(self)

class SocketPairTest(unittest.TestCase, ThreadableTest):

    def __init__(self, methodName='runTest'):
        unittest.TestCase.__init__(self, methodName=methodName)
        ThreadableTest.__init__(self)

    def setUp(self):
        self.serv, self.cli = socket.socketpair()

    def tearDown(self):
        self.serv.close()
        self.serv = None

    def clientSetUp(self):
        pass

    def clientTearDown(self):
        self.cli.close()
        self.cli = None
        ThreadableTest.clientTearDown(self)


# The following classes are used by the sendmsg()/recvmsg() tests.
# Combining, for instance, ConnectedStreamTestMixin and TCPTestBase
# gives a drop-in replacement for SocketConnectedTest, but different
# address families can be used, and the attributes serv_addr and
# cli_addr will be set to the addresses of the endpoints.

class SocketTestBase(unittest.TestCase):
    """A base class for socket tests.

    Subclasses must provide methods newSocket() to return a new socket
    and bindSock(sock) to bind it to an unused address.

    Creates a socket self.serv and sets self.serv_addr to its address.
    """

    def setUp(self):
        self.serv = self.newSocket()
        self.bindServer()

    def bindServer(self):
        """Bind server socket and set self.serv_addr to its address."""
        self.bindSock(self.serv)
        self.serv_addr = self.serv.getsockname()

    def tearDown(self):
        self.serv.close()
        self.serv = None


class SocketListeningTestMixin(SocketTestBase):
    """Mixin to listen on the server socket."""

    def setUp(self):
        super().setUp()
        self.serv.listen(1)


class ThreadedSocketTestMixin(ThreadSafeCleanupTestCase, SocketTestBase,
                              ThreadableTest):
    """Mixin to add client socket and allow client/server tests.

    Client socket is self.cli and its address is self.cli_addr.  See
    ThreadableTest for usage information.
    """

    def __init__(self, *args, **kwargs):
        super().__init__(*args, **kwargs)
        ThreadableTest.__init__(self)

    def clientSetUp(self):
        self.cli = self.newClientSocket()
        self.bindClient()

    def newClientSocket(self):
        """Return a new socket for use as client."""
        return self.newSocket()

    def bindClient(self):
        """Bind client socket and set self.cli_addr to its address."""
        self.bindSock(self.cli)
        self.cli_addr = self.cli.getsockname()

    def clientTearDown(self):
        self.cli.close()
        self.cli = None
        ThreadableTest.clientTearDown(self)


class ConnectedStreamTestMixin(SocketListeningTestMixin,
                               ThreadedSocketTestMixin):
    """Mixin to allow client/server stream tests with connected client.

    Server's socket representing connection to client is self.cli_conn
    and client's connection to server is self.serv_conn.  (Based on
    SocketConnectedTest.)
    """

    def setUp(self):
        super().setUp()
        # Indicate explicitly we're ready for the client thread to
        # proceed and then perform the blocking call to accept
        self.serverExplicitReady()
        conn, addr = self.serv.accept()
        self.cli_conn = conn

    def tearDown(self):
        self.cli_conn.close()
        self.cli_conn = None
        super().tearDown()

    def clientSetUp(self):
        super().clientSetUp()
        self.cli.connect(self.serv_addr)
        self.serv_conn = self.cli

    def clientTearDown(self):
        self.serv_conn.close()
        self.serv_conn = None
        super().clientTearDown()


class UnixSocketTestBase(SocketTestBase):
    """Base class for Unix-domain socket tests."""

    # This class is used for file descriptor passing tests, so we
    # create the sockets in a private directory so that other users
    # can't send anything that might be problematic for a privileged
    # user running the tests.

    def setUp(self):
        self.dir_path = tempfile.mkdtemp()
        self.addCleanup(os.rmdir, self.dir_path)
        super().setUp()

    def bindSock(self, sock):
        path = tempfile.mktemp(dir=self.dir_path)
        sock.bind(path)
        self.addCleanup(support.unlink, path)

class UnixStreamBase(UnixSocketTestBase):
    """Base class for Unix-domain SOCK_STREAM tests."""

    def newSocket(self):
        return socket.socket(socket.AF_UNIX, socket.SOCK_STREAM)


class InetTestBase(SocketTestBase):
    """Base class for IPv4 socket tests."""

    host = HOST

    def setUp(self):
        super().setUp()
        self.port = self.serv_addr[1]

    def bindSock(self, sock):
        support.bind_port(sock, host=self.host)

class TCPTestBase(InetTestBase):
    """Base class for TCP-over-IPv4 tests."""

    def newSocket(self):
        return socket.socket(socket.AF_INET, socket.SOCK_STREAM)

class UDPTestBase(InetTestBase):
    """Base class for UDP-over-IPv4 tests."""

    def newSocket(self):
        return socket.socket(socket.AF_INET, socket.SOCK_DGRAM)

class SCTPStreamBase(InetTestBase):
    """Base class for SCTP tests in one-to-one (SOCK_STREAM) mode."""

    def newSocket(self):
        return socket.socket(socket.AF_INET, socket.SOCK_STREAM,
                             socket.IPPROTO_SCTP)


class Inet6TestBase(InetTestBase):
    """Base class for IPv6 socket tests."""

    # Don't use "localhost" here - it may not have an IPv6 address
    # assigned to it by default (e.g. in /etc/hosts), and if someone
    # has assigned it an IPv4-mapped address, then it's unlikely to
    # work with the full IPv6 API.
    host = "::1"

class UDP6TestBase(Inet6TestBase):
    """Base class for UDP-over-IPv6 tests."""

    def newSocket(self):
        return socket.socket(socket.AF_INET6, socket.SOCK_DGRAM)


# Test-skipping decorators for use with ThreadableTest.

def skipWithClientIf(condition, reason):
    """Skip decorated test if condition is true, add client_skip decorator.

    If the decorated object is not a class, sets its attribute
    "client_skip" to a decorator which will return an empty function
    if the test is to be skipped, or the original function if it is
    not.  This can be used to avoid running the client part of a
    skipped test when using ThreadableTest.
    """
    def client_pass(*args, **kwargs):
        pass
    def skipdec(obj):
        retval = unittest.skip(reason)(obj)
        if not isinstance(obj, type):
            retval.client_skip = lambda f: client_pass
        return retval
    def noskipdec(obj):
        if not (isinstance(obj, type) or hasattr(obj, "client_skip")):
            obj.client_skip = lambda f: f
        return obj
    return skipdec if condition else noskipdec


def requireAttrs(obj, *attributes):
    """Skip decorated test if obj is missing any of the given attributes.

    Sets client_skip attribute as skipWithClientIf() does.
    """
    missing = [name for name in attributes if not hasattr(obj, name)]
    return skipWithClientIf(
        missing, "don't have " + ", ".join(name for name in missing))


def requireSocket(*args):
    """Skip decorated test if a socket cannot be created with given arguments.

    When an argument is given as a string, will use the value of that
    attribute of the socket module, or skip the test if it doesn't
    exist.  Sets client_skip attribute as skipWithClientIf() does.
    """
    err = None
    missing = [obj for obj in args if
               isinstance(obj, str) and not hasattr(socket, obj)]
    if missing:
        err = "don't have " + ", ".join(name for name in missing)
    else:
        callargs = [getattr(socket, obj) if isinstance(obj, str) else obj
                    for obj in args]
        try:
            s = socket.socket(*callargs)
        except socket.error as e:
            # XXX: check errno?
            err = str(e)
        else:
            s.close()
    return skipWithClientIf(
        err is not None,
        "can't create socket({0}): {1}".format(
            ", ".join(str(o) for o in args), err))


#######################################################################
## Begin Tests

class GeneralModuleTests(unittest.TestCase):

    def test_repr(self):
        s = socket.socket(socket.AF_INET, socket.SOCK_STREAM)
        self.addCleanup(s.close)
        self.assertTrue(repr(s).startswith("<socket.socket object"))

    def test_weakref(self):
        s = socket.socket(socket.AF_INET, socket.SOCK_STREAM)
        p = proxy(s)
        self.assertEqual(p.fileno(), s.fileno())
        s.close()
        s = None
        try:
            p.fileno()
        except ReferenceError:
            pass
        else:
            self.fail('Socket proxy still exists')

    def testSocketError(self):
        # Testing socket module exceptions
        msg = "Error raising socket exception (%s)."
        with self.assertRaises(socket.error, msg=msg % 'socket.error'):
            raise socket.error
        with self.assertRaises(socket.error, msg=msg % 'socket.herror'):
            raise socket.herror
        with self.assertRaises(socket.error, msg=msg % 'socket.gaierror'):
            raise socket.gaierror

    def testSendtoErrors(self):
        # Testing that sendto doens't masks failures. See #10169.
        s = socket.socket(socket.AF_INET, socket.SOCK_DGRAM)
        self.addCleanup(s.close)
        s.bind(('', 0))
        sockname = s.getsockname()
        # 2 args
        with self.assertRaises(TypeError) as cm:
            s.sendto('\u2620', sockname)
        self.assertEqual(str(cm.exception),
                         "'str' does not support the buffer interface")
        with self.assertRaises(TypeError) as cm:
            s.sendto(5j, sockname)
        self.assertEqual(str(cm.exception),
                         "'complex' does not support the buffer interface")
        with self.assertRaises(TypeError) as cm:
            s.sendto(b'foo', None)
        self.assertIn('not NoneType',str(cm.exception))
        # 3 args
        with self.assertRaises(TypeError) as cm:
            s.sendto('\u2620', 0, sockname)
        self.assertEqual(str(cm.exception),
                         "'str' does not support the buffer interface")
        with self.assertRaises(TypeError) as cm:
            s.sendto(5j, 0, sockname)
        self.assertEqual(str(cm.exception),
                         "'complex' does not support the buffer interface")
        with self.assertRaises(TypeError) as cm:
            s.sendto(b'foo', 0, None)
        self.assertIn('not NoneType', str(cm.exception))
        with self.assertRaises(TypeError) as cm:
            s.sendto(b'foo', 'bar', sockname)
        self.assertIn('an integer is required', str(cm.exception))
        with self.assertRaises(TypeError) as cm:
            s.sendto(b'foo', None, None)
        self.assertIn('an integer is required', str(cm.exception))
        # wrong number of args
        with self.assertRaises(TypeError) as cm:
            s.sendto(b'foo')
        self.assertIn('(1 given)', str(cm.exception))
        with self.assertRaises(TypeError) as cm:
            s.sendto(b'foo', 0, sockname, 4)
        self.assertIn('(4 given)', str(cm.exception))

    def testCrucialConstants(self):
        # Testing for mission critical constants
        socket.AF_INET
        socket.SOCK_STREAM
        socket.SOCK_DGRAM
        socket.SOCK_RAW
        socket.SOCK_RDM
        socket.SOCK_SEQPACKET
        socket.SOL_SOCKET
        socket.SO_REUSEADDR

    def testHostnameRes(self):
        # Testing hostname resolution mechanisms
        hostname = socket.gethostname()
        try:
            ip = socket.gethostbyname(hostname)
        except socket.error:
            # Probably name lookup wasn't set up right; skip this test
            return
        self.assertTrue(ip.find('.') >= 0, "Error resolving host to ip.")
        try:
            hname, aliases, ipaddrs = socket.gethostbyaddr(ip)
        except socket.error:
            # Probably a similar problem as above; skip this test
            return
        all_host_names = [hostname, hname] + aliases
        fqhn = socket.getfqdn(ip)
        if not fqhn in all_host_names:
            self.fail("Error testing host resolution mechanisms. (fqdn: %s, all: %s)" % (fqhn, repr(all_host_names)))

    @unittest.skipUnless(hasattr(socket, 'sethostname'), "test needs socket.sethostname()")
    @unittest.skipUnless(hasattr(socket, 'gethostname'), "test needs socket.gethostname()")
    def test_sethostname(self):
        oldhn = socket.gethostname()
        try:
            socket.sethostname('new')
        except socket.error as e:
            if e.errno == errno.EPERM:
                self.skipTest("test should be run as root")
            else:
                raise
        try:
            # running test as root!
            self.assertEqual(socket.gethostname(), 'new')
            # Should work with bytes objects too
            socket.sethostname(b'bar')
            self.assertEqual(socket.gethostname(), 'bar')
        finally:
            socket.sethostname(oldhn)

    @unittest.skipUnless(hasattr(socket, 'if_nameindex'),
                         'socket.if_nameindex() not available.')
    def testInterfaceNameIndex(self):
        interfaces = socket.if_nameindex()
        for index, name in interfaces:
            self.assertIsInstance(index, int)
            self.assertIsInstance(name, str)
            # interface indices are non-zero integers
            self.assertGreater(index, 0)
            _index = socket.if_nametoindex(name)
            self.assertIsInstance(_index, int)
            self.assertEqual(index, _index)
            _name = socket.if_indextoname(index)
            self.assertIsInstance(_name, str)
            self.assertEqual(name, _name)

    @unittest.skipUnless(hasattr(socket, 'if_nameindex'),
                         'socket.if_nameindex() not available.')
    def testInvalidInterfaceNameIndex(self):
        # test nonexistent interface index/name
        self.assertRaises(socket.error, socket.if_indextoname, 0)
        self.assertRaises(socket.error, socket.if_nametoindex, '_DEADBEEF')
        # test with invalid values
        self.assertRaises(TypeError, socket.if_nametoindex, 0)
        self.assertRaises(TypeError, socket.if_indextoname, '_DEADBEEF')

    def testRefCountGetNameInfo(self):
        # Testing reference count for getnameinfo
        if hasattr(sys, "getrefcount"):
            try:
                # On some versions, this loses a reference
                orig = sys.getrefcount(__name__)
                socket.getnameinfo(__name__,0)
            except TypeError:
                if sys.getrefcount(__name__) != orig:
                    self.fail("socket.getnameinfo loses a reference")

    def testInterpreterCrash(self):
        # Making sure getnameinfo doesn't crash the interpreter
        try:
            # On some versions, this crashes the interpreter.
            socket.getnameinfo(('x', 0, 0, 0), 0)
        except socket.error:
            pass

    def testNtoH(self):
        # This just checks that htons etc. are their own inverse,
        # when looking at the lower 16 or 32 bits.
        sizes = {socket.htonl: 32, socket.ntohl: 32,
                 socket.htons: 16, socket.ntohs: 16}
        for func, size in sizes.items():
            mask = (1<<size) - 1
            for i in (0, 1, 0xffff, ~0xffff, 2, 0x01234567, 0x76543210):
                self.assertEqual(i & mask, func(func(i&mask)) & mask)

            swapped = func(mask)
            self.assertEqual(swapped & mask, mask)
            self.assertRaises(OverflowError, func, 1<<34)

    def testNtoHErrors(self):
        good_values = [ 1, 2, 3, 1, 2, 3 ]
        bad_values = [ -1, -2, -3, -1, -2, -3 ]
        for k in good_values:
            socket.ntohl(k)
            socket.ntohs(k)
            socket.htonl(k)
            socket.htons(k)
        for k in bad_values:
            self.assertRaises(OverflowError, socket.ntohl, k)
            self.assertRaises(OverflowError, socket.ntohs, k)
            self.assertRaises(OverflowError, socket.htonl, k)
            self.assertRaises(OverflowError, socket.htons, k)

    def testGetServBy(self):
        eq = self.assertEqual
        # Find one service that exists, then check all the related interfaces.
        # I've ordered this by protocols that have both a tcp and udp
        # protocol, at least for modern Linuxes.
        if (sys.platform.startswith(('freebsd', 'netbsd'))
            or sys.platform in ('linux', 'darwin')):
            # avoid the 'echo' service on this platform, as there is an
            # assumption breaking non-standard port/protocol entry
            services = ('daytime', 'qotd', 'domain')
        else:
            services = ('echo', 'daytime', 'domain')
        for service in services:
            try:
                port = socket.getservbyname(service, 'tcp')
                break
            except socket.error:
                pass
        else:
            raise socket.error
        # Try same call with optional protocol omitted
        port2 = socket.getservbyname(service)
        eq(port, port2)
        # Try udp, but don't barf it it doesn't exist
        try:
            udpport = socket.getservbyname(service, 'udp')
        except socket.error:
            udpport = None
        else:
            eq(udpport, port)
        # Now make sure the lookup by port returns the same service name
        eq(socket.getservbyport(port2), service)
        eq(socket.getservbyport(port, 'tcp'), service)
        if udpport is not None:
            eq(socket.getservbyport(udpport, 'udp'), service)
        # Make sure getservbyport does not accept out of range ports.
        self.assertRaises(OverflowError, socket.getservbyport, -1)
        self.assertRaises(OverflowError, socket.getservbyport, 65536)

    def testDefaultTimeout(self):
        # Testing default timeout
        # The default timeout should initially be None
        self.assertEqual(socket.getdefaulttimeout(), None)
        s = socket.socket()
        self.assertEqual(s.gettimeout(), None)
        s.close()

        # Set the default timeout to 10, and see if it propagates
        socket.setdefaulttimeout(10)
        self.assertEqual(socket.getdefaulttimeout(), 10)
        s = socket.socket()
        self.assertEqual(s.gettimeout(), 10)
        s.close()

        # Reset the default timeout to None, and see if it propagates
        socket.setdefaulttimeout(None)
        self.assertEqual(socket.getdefaulttimeout(), None)
        s = socket.socket()
        self.assertEqual(s.gettimeout(), None)
        s.close()

        # Check that setting it to an invalid value raises ValueError
        self.assertRaises(ValueError, socket.setdefaulttimeout, -1)

        # Check that setting it to an invalid type raises TypeError
        self.assertRaises(TypeError, socket.setdefaulttimeout, "spam")

    def testIPv4_inet_aton_fourbytes(self):
        if not hasattr(socket, 'inet_aton'):
            return  # No inet_aton, nothing to check
        # Test that issue1008086 and issue767150 are fixed.
        # It must return 4 bytes.
        self.assertEqual(b'\x00'*4, socket.inet_aton('0.0.0.0'))
        self.assertEqual(b'\xff'*4, socket.inet_aton('255.255.255.255'))

    def testIPv4toString(self):
        if not hasattr(socket, 'inet_pton'):
            return # No inet_pton() on this platform
        from socket import inet_aton as f, inet_pton, AF_INET
        g = lambda a: inet_pton(AF_INET, a)

        assertInvalid = lambda func,a: self.assertRaises(
            (socket.error, ValueError), func, a
        )

        self.assertEqual(b'\x00\x00\x00\x00', f('0.0.0.0'))
        self.assertEqual(b'\xff\x00\xff\x00', f('255.0.255.0'))
        self.assertEqual(b'\xaa\xaa\xaa\xaa', f('170.170.170.170'))
        self.assertEqual(b'\x01\x02\x03\x04', f('1.2.3.4'))
        self.assertEqual(b'\xff\xff\xff\xff', f('255.255.255.255'))
        assertInvalid(f, '0.0.0.')
        assertInvalid(f, '300.0.0.0')
        assertInvalid(f, 'a.0.0.0')
        assertInvalid(f, '1.2.3.4.5')
        assertInvalid(f, '::1')

        self.assertEqual(b'\x00\x00\x00\x00', g('0.0.0.0'))
        self.assertEqual(b'\xff\x00\xff\x00', g('255.0.255.0'))
        self.assertEqual(b'\xaa\xaa\xaa\xaa', g('170.170.170.170'))
        self.assertEqual(b'\xff\xff\xff\xff', g('255.255.255.255'))
        assertInvalid(g, '0.0.0.')
        assertInvalid(g, '300.0.0.0')
        assertInvalid(g, 'a.0.0.0')
        assertInvalid(g, '1.2.3.4.5')
        assertInvalid(g, '::1')

    def testIPv6toString(self):
        if not hasattr(socket, 'inet_pton'):
            return # No inet_pton() on this platform
        try:
            from socket import inet_pton, AF_INET6, has_ipv6
            if not has_ipv6:
                return
        except ImportError:
            return
        f = lambda a: inet_pton(AF_INET6, a)
        assertInvalid = lambda a: self.assertRaises(
            (socket.error, ValueError), f, a
        )

        self.assertEqual(b'\x00' * 16, f('::'))
        self.assertEqual(b'\x00' * 16, f('0::0'))
        self.assertEqual(b'\x00\x01' + b'\x00' * 14, f('1::'))
        self.assertEqual(
            b'\x45\xef\x76\xcb\x00\x1a\x56\xef\xaf\xeb\x0b\xac\x19\x24\xae\xae',
            f('45ef:76cb:1a:56ef:afeb:bac:1924:aeae')
        )
        self.assertEqual(
            b'\xad\x42\x0a\xbc' + b'\x00' * 4 + b'\x01\x27\x00\x00\x02\x54\x00\x02',
            f('ad42:abc::127:0:254:2')
        )
        self.assertEqual(b'\x00\x12\x00\x0a' + b'\x00' * 12, f('12:a::'))
        assertInvalid('0x20::')
        assertInvalid(':::')
        assertInvalid('::0::')
        assertInvalid('1::abc::')
        assertInvalid('1::abc::def')
        assertInvalid('1:2:3:4:5:6:')
        assertInvalid('1:2:3:4:5:6')
        assertInvalid('1:2:3:4:5:6:7:8:')
        assertInvalid('1:2:3:4:5:6:7:8:0')

        self.assertEqual(b'\x00' * 12 + b'\xfe\x2a\x17\x40',
            f('::254.42.23.64')
        )
        self.assertEqual(
            b'\x00\x42' + b'\x00' * 8 + b'\xa2\x9b\xfe\x2a\x17\x40',
            f('42::a29b:254.42.23.64')
        )
        self.assertEqual(
            b'\x00\x42\xa8\xb9\x00\x00\x00\x02\xff\xff\xa2\x9b\xfe\x2a\x17\x40',
            f('42:a8b9:0:2:ffff:a29b:254.42.23.64')
        )
        assertInvalid('255.254.253.252')
        assertInvalid('1::260.2.3.0')
        assertInvalid('1::0.be.e.0')
        assertInvalid('1:2:3:4:5:6:7:1.2.3.4')
        assertInvalid('::1.2.3.4:0')
        assertInvalid('0.100.200.0:3:4:5:6:7:8')

    def testStringToIPv4(self):
        if not hasattr(socket, 'inet_ntop'):
            return # No inet_ntop() on this platform
        from socket import inet_ntoa as f, inet_ntop, AF_INET
        g = lambda a: inet_ntop(AF_INET, a)
        assertInvalid = lambda func,a: self.assertRaises(
            (socket.error, ValueError), func, a
        )

        self.assertEqual('1.0.1.0', f(b'\x01\x00\x01\x00'))
        self.assertEqual('170.85.170.85', f(b'\xaa\x55\xaa\x55'))
        self.assertEqual('255.255.255.255', f(b'\xff\xff\xff\xff'))
        self.assertEqual('1.2.3.4', f(b'\x01\x02\x03\x04'))
        assertInvalid(f, b'\x00' * 3)
        assertInvalid(f, b'\x00' * 5)
        assertInvalid(f, b'\x00' * 16)

        self.assertEqual('1.0.1.0', g(b'\x01\x00\x01\x00'))
        self.assertEqual('170.85.170.85', g(b'\xaa\x55\xaa\x55'))
        self.assertEqual('255.255.255.255', g(b'\xff\xff\xff\xff'))
        assertInvalid(g, b'\x00' * 3)
        assertInvalid(g, b'\x00' * 5)
        assertInvalid(g, b'\x00' * 16)

    def testStringToIPv6(self):
        if not hasattr(socket, 'inet_ntop'):
            return # No inet_ntop() on this platform
        try:
            from socket import inet_ntop, AF_INET6, has_ipv6
            if not has_ipv6:
                return
        except ImportError:
            return
        f = lambda a: inet_ntop(AF_INET6, a)
        assertInvalid = lambda a: self.assertRaises(
            (socket.error, ValueError), f, a
        )

        self.assertEqual('::', f(b'\x00' * 16))
        self.assertEqual('::1', f(b'\x00' * 15 + b'\x01'))
        self.assertEqual(
            'aef:b01:506:1001:ffff:9997:55:170',
            f(b'\x0a\xef\x0b\x01\x05\x06\x10\x01\xff\xff\x99\x97\x00\x55\x01\x70')
        )

        assertInvalid(b'\x12' * 15)
        assertInvalid(b'\x12' * 17)
        assertInvalid(b'\x12' * 4)

    # XXX The following don't test module-level functionality...

    def testSockName(self):
        # Testing getsockname()
        port = support.find_unused_port()
        sock = socket.socket(socket.AF_INET, socket.SOCK_STREAM)
        self.addCleanup(sock.close)
        sock.bind(("0.0.0.0", port))
        name = sock.getsockname()
        # XXX(nnorwitz): http://tinyurl.com/os5jz seems to indicate
        # it reasonable to get the host's addr in addition to 0.0.0.0.
        # At least for eCos.  This is required for the S/390 to pass.
        try:
            my_ip_addr = socket.gethostbyname(socket.gethostname())
        except socket.error:
            # Probably name lookup wasn't set up right; skip this test
            return
        self.assertIn(name[0], ("0.0.0.0", my_ip_addr), '%s invalid' % name[0])
        self.assertEqual(name[1], port)

    def testGetSockOpt(self):
        # Testing getsockopt()
        # We know a socket should start without reuse==0
        sock = socket.socket(socket.AF_INET, socket.SOCK_STREAM)
        self.addCleanup(sock.close)
        reuse = sock.getsockopt(socket.SOL_SOCKET, socket.SO_REUSEADDR)
        self.assertFalse(reuse != 0, "initial mode is reuse")

    def testSetSockOpt(self):
        # Testing setsockopt()
        sock = socket.socket(socket.AF_INET, socket.SOCK_STREAM)
        self.addCleanup(sock.close)
        sock.setsockopt(socket.SOL_SOCKET, socket.SO_REUSEADDR, 1)
        reuse = sock.getsockopt(socket.SOL_SOCKET, socket.SO_REUSEADDR)
        self.assertFalse(reuse == 0, "failed to set reuse mode")

    def testSendAfterClose(self):
        # testing send() after close() with timeout
        sock = socket.socket(socket.AF_INET, socket.SOCK_STREAM)
        sock.settimeout(1)
        sock.close()
        self.assertRaises(socket.error, sock.send, b"spam")

    def testNewAttributes(self):
        # testing .family, .type and .protocol
        sock = socket.socket(socket.AF_INET, socket.SOCK_STREAM)
        self.assertEqual(sock.family, socket.AF_INET)
        self.assertEqual(sock.type, socket.SOCK_STREAM)
        self.assertEqual(sock.proto, 0)
        sock.close()

    def test_getsockaddrarg(self):
        host = '0.0.0.0'
        port = support.find_unused_port()
        big_port = port + 65536
        neg_port = port - 65536
        sock = socket.socket()
        try:
            self.assertRaises(OverflowError, sock.bind, (host, big_port))
            self.assertRaises(OverflowError, sock.bind, (host, neg_port))
            sock.bind((host, port))
        finally:
            sock.close()

    @unittest.skipUnless(os.name == "nt", "Windows specific")
    def test_sock_ioctl(self):
        self.assertTrue(hasattr(socket.socket, 'ioctl'))
        self.assertTrue(hasattr(socket, 'SIO_RCVALL'))
        self.assertTrue(hasattr(socket, 'RCVALL_ON'))
        self.assertTrue(hasattr(socket, 'RCVALL_OFF'))
        self.assertTrue(hasattr(socket, 'SIO_KEEPALIVE_VALS'))
        s = socket.socket()
        self.addCleanup(s.close)
        self.assertRaises(ValueError, s.ioctl, -1, None)
        s.ioctl(socket.SIO_KEEPALIVE_VALS, (1, 100, 100))

    def testGetaddrinfo(self):
        try:
            socket.getaddrinfo('localhost', 80)
        except socket.gaierror as err:
            if err.errno == socket.EAI_SERVICE:
                # see http://bugs.python.org/issue1282647
                self.skipTest("buggy libc version")
            raise
        # len of every sequence is supposed to be == 5
        for info in socket.getaddrinfo(HOST, None):
            self.assertEqual(len(info), 5)
        # host can be a domain name, a string representation of an
        # IPv4/v6 address or None
        socket.getaddrinfo('localhost', 80)
        socket.getaddrinfo('127.0.0.1', 80)
        socket.getaddrinfo(None, 80)
        if support.IPV6_ENABLED:
            socket.getaddrinfo('::1', 80)
        # port can be a string service name such as "http", a numeric
        # port number or None
        socket.getaddrinfo(HOST, "http")
        socket.getaddrinfo(HOST, 80)
        socket.getaddrinfo(HOST, None)
        # test family and socktype filters
        infos = socket.getaddrinfo(HOST, None, socket.AF_INET)
        for family, _, _, _, _ in infos:
            self.assertEqual(family, socket.AF_INET)
        infos = socket.getaddrinfo(HOST, None, 0, socket.SOCK_STREAM)
        for _, socktype, _, _, _ in infos:
            self.assertEqual(socktype, socket.SOCK_STREAM)
        # test proto and flags arguments
        socket.getaddrinfo(HOST, None, 0, 0, socket.SOL_TCP)
        socket.getaddrinfo(HOST, None, 0, 0, 0, socket.AI_PASSIVE)
        # a server willing to support both IPv4 and IPv6 will
        # usually do this
        socket.getaddrinfo(None, 0, socket.AF_UNSPEC, socket.SOCK_STREAM, 0,
                           socket.AI_PASSIVE)
        # test keyword arguments
        a = socket.getaddrinfo(HOST, None)
        b = socket.getaddrinfo(host=HOST, port=None)
        self.assertEqual(a, b)
        a = socket.getaddrinfo(HOST, None, socket.AF_INET)
        b = socket.getaddrinfo(HOST, None, family=socket.AF_INET)
        self.assertEqual(a, b)
        a = socket.getaddrinfo(HOST, None, 0, socket.SOCK_STREAM)
        b = socket.getaddrinfo(HOST, None, type=socket.SOCK_STREAM)
        self.assertEqual(a, b)
        a = socket.getaddrinfo(HOST, None, 0, 0, socket.SOL_TCP)
        b = socket.getaddrinfo(HOST, None, proto=socket.SOL_TCP)
        self.assertEqual(a, b)
        a = socket.getaddrinfo(HOST, None, 0, 0, 0, socket.AI_PASSIVE)
        b = socket.getaddrinfo(HOST, None, flags=socket.AI_PASSIVE)
        self.assertEqual(a, b)
        a = socket.getaddrinfo(None, 0, socket.AF_UNSPEC, socket.SOCK_STREAM, 0,
                               socket.AI_PASSIVE)
        b = socket.getaddrinfo(host=None, port=0, family=socket.AF_UNSPEC,
                               type=socket.SOCK_STREAM, proto=0,
                               flags=socket.AI_PASSIVE)
        self.assertEqual(a, b)
        # Issue #6697.
        self.assertRaises(UnicodeEncodeError, socket.getaddrinfo, 'localhost', '\uD800')

    def test_getnameinfo(self):
        # only IP addresses are allowed
        self.assertRaises(socket.error, socket.getnameinfo, ('mail.python.org',0), 0)

    @unittest.skipUnless(support.is_resource_enabled('network'),
                         'network is not enabled')
    def test_idna(self):
        # Check for internet access before running test (issue #12804).
        try:
            socket.gethostbyname('python.org')
        except socket.gaierror as e:
            if e.errno == socket.EAI_NODATA:
                self.skipTest('internet access required for this test')
        # these should all be successful
        socket.gethostbyname('испытание.python.org')
        socket.gethostbyname_ex('испытание.python.org')
        socket.getaddrinfo('испытание.python.org',0,socket.AF_UNSPEC,socket.SOCK_STREAM)
        # this may not work if the forward lookup choses the IPv6 address, as that doesn't
        # have a reverse entry yet
        # socket.gethostbyaddr('испытание.python.org')

    def check_sendall_interrupted(self, with_timeout):
        # socketpair() is not stricly required, but it makes things easier.
        if not hasattr(signal, 'alarm') or not hasattr(socket, 'socketpair'):
            self.skipTest("signal.alarm and socket.socketpair required for this test")
        # Our signal handlers clobber the C errno by calling a math function
        # with an invalid domain value.
        def ok_handler(*args):
            self.assertRaises(ValueError, math.acosh, 0)
        def raising_handler(*args):
            self.assertRaises(ValueError, math.acosh, 0)
            1 // 0
        c, s = socket.socketpair()
        old_alarm = signal.signal(signal.SIGALRM, raising_handler)
        try:
            if with_timeout:
                # Just above the one second minimum for signal.alarm
                c.settimeout(1.5)
            with self.assertRaises(ZeroDivisionError):
                signal.alarm(1)
                c.sendall(b"x" * (1024**2))
            if with_timeout:
                signal.signal(signal.SIGALRM, ok_handler)
                signal.alarm(1)
                self.assertRaises(socket.timeout, c.sendall, b"x" * (1024**2))
        finally:
            signal.signal(signal.SIGALRM, old_alarm)
            c.close()
            s.close()

    def test_sendall_interrupted(self):
        self.check_sendall_interrupted(False)

    def test_sendall_interrupted_with_timeout(self):
        self.check_sendall_interrupted(True)

    def test_dealloc_warn(self):
        sock = socket.socket(socket.AF_INET, socket.SOCK_STREAM)
        r = repr(sock)
        with self.assertWarns(ResourceWarning) as cm:
            sock = None
            support.gc_collect()
        self.assertIn(r, str(cm.warning.args[0]))
        # An open socket file object gets dereferenced after the socket
        sock = socket.socket(socket.AF_INET, socket.SOCK_STREAM)
        f = sock.makefile('rb')
        r = repr(sock)
        sock = None
        support.gc_collect()
        with self.assertWarns(ResourceWarning):
            f = None
            support.gc_collect()

    def test_name_closed_socketio(self):
        with socket.socket(socket.AF_INET, socket.SOCK_STREAM) as sock:
            fp = sock.makefile("rb")
            fp.close()
            self.assertEqual(repr(fp), "<_io.BufferedReader name=-1>")

    def test_unusable_closed_socketio(self):
        with socket.socket() as sock:
            fp = sock.makefile("rb", buffering=0)
            self.assertTrue(fp.readable())
            self.assertFalse(fp.writable())
            self.assertFalse(fp.seekable())
            fp.close()
            self.assertRaises(ValueError, fp.readable)
            self.assertRaises(ValueError, fp.writable)
            self.assertRaises(ValueError, fp.seekable)

<<<<<<< HEAD
    def test_pickle(self):
        sock = socket.socket()
        with sock:
            for protocol in range(pickle.HIGHEST_PROTOCOL + 1):
                self.assertRaises(TypeError, pickle.dumps, sock, protocol)

    def test_listen_backlog0(self):
=======
    def test_listen_backlog(self):
        for backlog in 0, -1:
            srv = socket.socket(socket.AF_INET, socket.SOCK_STREAM)
            srv.bind((HOST, 0))
            srv.listen(backlog)
            srv.close()

        # Issue 15989
>>>>>>> 441d30fa
        srv = socket.socket(socket.AF_INET, socket.SOCK_STREAM)
        srv.bind((HOST, 0))
        self.assertRaises(OverflowError, srv.listen, _testcapi.INT_MAX + 1)
        srv.close()

    @unittest.skipUnless(support.IPV6_ENABLED, 'IPv6 required for this test.')
    def test_flowinfo(self):
        self.assertRaises(OverflowError, socket.getnameinfo,
                          ('::1',0, 0xffffffff), 0)
        with socket.socket(socket.AF_INET6, socket.SOCK_STREAM) as s:
            self.assertRaises(OverflowError, s.bind, ('::1', 0, -10))


@unittest.skipUnless(HAVE_SOCKET_CAN, 'SocketCan required for this test.')
class BasicCANTest(unittest.TestCase):

    def testCrucialConstants(self):
        socket.AF_CAN
        socket.PF_CAN
        socket.CAN_RAW

    def testCreateSocket(self):
        with socket.socket(socket.PF_CAN, socket.SOCK_RAW, socket.CAN_RAW) as s:
            pass

    def testBindAny(self):
        with socket.socket(socket.PF_CAN, socket.SOCK_RAW, socket.CAN_RAW) as s:
            s.bind(('', ))

    def testTooLongInterfaceName(self):
        # most systems limit IFNAMSIZ to 16, take 1024 to be sure
        with socket.socket(socket.PF_CAN, socket.SOCK_RAW, socket.CAN_RAW) as s:
            self.assertRaisesRegex(socket.error, 'interface name too long',
                                   s.bind, ('x' * 1024,))

    @unittest.skipUnless(hasattr(socket, "CAN_RAW_LOOPBACK"),
                         'socket.CAN_RAW_LOOPBACK required for this test.')
    def testLoopback(self):
        with socket.socket(socket.PF_CAN, socket.SOCK_RAW, socket.CAN_RAW) as s:
            for loopback in (0, 1):
                s.setsockopt(socket.SOL_CAN_RAW, socket.CAN_RAW_LOOPBACK,
                             loopback)
                self.assertEqual(loopback,
                    s.getsockopt(socket.SOL_CAN_RAW, socket.CAN_RAW_LOOPBACK))

    @unittest.skipUnless(hasattr(socket, "CAN_RAW_FILTER"),
                         'socket.CAN_RAW_FILTER required for this test.')
    def testFilter(self):
        can_id, can_mask = 0x200, 0x700
        can_filter = struct.pack("=II", can_id, can_mask)
        with socket.socket(socket.PF_CAN, socket.SOCK_RAW, socket.CAN_RAW) as s:
            s.setsockopt(socket.SOL_CAN_RAW, socket.CAN_RAW_FILTER, can_filter)
            self.assertEqual(can_filter,
                    s.getsockopt(socket.SOL_CAN_RAW, socket.CAN_RAW_FILTER, 8))


@unittest.skipUnless(HAVE_SOCKET_CAN, 'SocketCan required for this test.')
@unittest.skipUnless(thread, 'Threading required for this test.')
class CANTest(ThreadedCANSocketTest):

    """The CAN frame structure is defined in <linux/can.h>:

    struct can_frame {
        canid_t can_id;  /* 32 bit CAN_ID + EFF/RTR/ERR flags */
        __u8    can_dlc; /* data length code: 0 .. 8 */
        __u8    data[8] __attribute__((aligned(8)));
    };
    """
    can_frame_fmt = "=IB3x8s"

    def __init__(self, methodName='runTest'):
        ThreadedCANSocketTest.__init__(self, methodName=methodName)

    @classmethod
    def build_can_frame(cls, can_id, data):
        """Build a CAN frame."""
        can_dlc = len(data)
        data = data.ljust(8, b'\x00')
        return struct.pack(cls.can_frame_fmt, can_id, can_dlc, data)

    @classmethod
    def dissect_can_frame(cls, frame):
        """Dissect a CAN frame."""
        can_id, can_dlc, data = struct.unpack(cls.can_frame_fmt, frame)
        return (can_id, can_dlc, data[:can_dlc])

    def testSendFrame(self):
        cf, addr = self.s.recvfrom(self.bufsize)
        self.assertEqual(self.cf, cf)
        self.assertEqual(addr[0], self.interface)
        self.assertEqual(addr[1], socket.AF_CAN)

    def _testSendFrame(self):
        self.cf = self.build_can_frame(0x00, b'\x01\x02\x03\x04\x05')
        self.cli.send(self.cf)

    def testSendMaxFrame(self):
        cf, addr = self.s.recvfrom(self.bufsize)
        self.assertEqual(self.cf, cf)

    def _testSendMaxFrame(self):
        self.cf = self.build_can_frame(0x00, b'\x07' * 8)
        self.cli.send(self.cf)

    def testSendMultiFrames(self):
        cf, addr = self.s.recvfrom(self.bufsize)
        self.assertEqual(self.cf1, cf)

        cf, addr = self.s.recvfrom(self.bufsize)
        self.assertEqual(self.cf2, cf)

    def _testSendMultiFrames(self):
        self.cf1 = self.build_can_frame(0x07, b'\x44\x33\x22\x11')
        self.cli.send(self.cf1)

        self.cf2 = self.build_can_frame(0x12, b'\x99\x22\x33')
        self.cli.send(self.cf2)


@unittest.skipUnless(HAVE_SOCKET_RDS, 'RDS sockets required for this test.')
class BasicRDSTest(unittest.TestCase):

    def testCrucialConstants(self):
        socket.AF_RDS
        socket.PF_RDS

    def testCreateSocket(self):
        with socket.socket(socket.PF_RDS, socket.SOCK_SEQPACKET, 0) as s:
            pass

    def testSocketBufferSize(self):
        bufsize = 16384
        with socket.socket(socket.PF_RDS, socket.SOCK_SEQPACKET, 0) as s:
            s.setsockopt(socket.SOL_SOCKET, socket.SO_RCVBUF, bufsize)
            s.setsockopt(socket.SOL_SOCKET, socket.SO_SNDBUF, bufsize)


@unittest.skipUnless(HAVE_SOCKET_RDS, 'RDS sockets required for this test.')
@unittest.skipUnless(thread, 'Threading required for this test.')
class RDSTest(ThreadedRDSSocketTest):

    def __init__(self, methodName='runTest'):
        ThreadedRDSSocketTest.__init__(self, methodName=methodName)

    def setUp(self):
        super().setUp()
        self.evt = threading.Event()

    def testSendAndRecv(self):
        data, addr = self.serv.recvfrom(self.bufsize)
        self.assertEqual(self.data, data)
        self.assertEqual(self.cli_addr, addr)

    def _testSendAndRecv(self):
        self.data = b'spam'
        self.cli.sendto(self.data, 0, (HOST, self.port))

    def testPeek(self):
        data, addr = self.serv.recvfrom(self.bufsize, socket.MSG_PEEK)
        self.assertEqual(self.data, data)
        data, addr = self.serv.recvfrom(self.bufsize)
        self.assertEqual(self.data, data)

    def _testPeek(self):
        self.data = b'spam'
        self.cli.sendto(self.data, 0, (HOST, self.port))

    @requireAttrs(socket.socket, 'recvmsg')
    def testSendAndRecvMsg(self):
        data, ancdata, msg_flags, addr = self.serv.recvmsg(self.bufsize)
        self.assertEqual(self.data, data)

    @requireAttrs(socket.socket, 'sendmsg')
    def _testSendAndRecvMsg(self):
        self.data = b'hello ' * 10
        self.cli.sendmsg([self.data], (), 0, (HOST, self.port))

    def testSendAndRecvMulti(self):
        data, addr = self.serv.recvfrom(self.bufsize)
        self.assertEqual(self.data1, data)

        data, addr = self.serv.recvfrom(self.bufsize)
        self.assertEqual(self.data2, data)

    def _testSendAndRecvMulti(self):
        self.data1 = b'bacon'
        self.cli.sendto(self.data1, 0, (HOST, self.port))

        self.data2 = b'egg'
        self.cli.sendto(self.data2, 0, (HOST, self.port))

    def testSelect(self):
        r, w, x = select.select([self.serv], [], [], 3.0)
        self.assertIn(self.serv, r)
        data, addr = self.serv.recvfrom(self.bufsize)
        self.assertEqual(self.data, data)

    def _testSelect(self):
        self.data = b'select'
        self.cli.sendto(self.data, 0, (HOST, self.port))

    def testCongestion(self):
        # wait until the sender is done
        self.evt.wait()

    def _testCongestion(self):
        # test the behavior in case of congestion
        self.data = b'fill'
        self.cli.setblocking(False)
        try:
            # try to lower the receiver's socket buffer size
            self.cli.setsockopt(socket.SOL_SOCKET, socket.SO_RCVBUF, 16384)
        except OSError:
            pass
        with self.assertRaises(OSError) as cm:
            try:
                # fill the receiver's socket buffer
                while True:
                    self.cli.sendto(self.data, 0, (HOST, self.port))
            finally:
                # signal the receiver we're done
                self.evt.set()
        # sendto() should have failed with ENOBUFS
        self.assertEqual(cm.exception.errno, errno.ENOBUFS)
        # and we should have received a congestion notification through poll
        r, w, x = select.select([self.serv], [], [], 3.0)
        self.assertIn(self.serv, r)


@unittest.skipUnless(thread, 'Threading required for this test.')
class BasicTCPTest(SocketConnectedTest):

    def __init__(self, methodName='runTest'):
        SocketConnectedTest.__init__(self, methodName=methodName)

    def testRecv(self):
        # Testing large receive over TCP
        msg = self.cli_conn.recv(1024)
        self.assertEqual(msg, MSG)

    def _testRecv(self):
        self.serv_conn.send(MSG)

    def testOverFlowRecv(self):
        # Testing receive in chunks over TCP
        seg1 = self.cli_conn.recv(len(MSG) - 3)
        seg2 = self.cli_conn.recv(1024)
        msg = seg1 + seg2
        self.assertEqual(msg, MSG)

    def _testOverFlowRecv(self):
        self.serv_conn.send(MSG)

    def testRecvFrom(self):
        # Testing large recvfrom() over TCP
        msg, addr = self.cli_conn.recvfrom(1024)
        self.assertEqual(msg, MSG)

    def _testRecvFrom(self):
        self.serv_conn.send(MSG)

    def testOverFlowRecvFrom(self):
        # Testing recvfrom() in chunks over TCP
        seg1, addr = self.cli_conn.recvfrom(len(MSG)-3)
        seg2, addr = self.cli_conn.recvfrom(1024)
        msg = seg1 + seg2
        self.assertEqual(msg, MSG)

    def _testOverFlowRecvFrom(self):
        self.serv_conn.send(MSG)

    def testSendAll(self):
        # Testing sendall() with a 2048 byte string over TCP
        msg = b''
        while 1:
            read = self.cli_conn.recv(1024)
            if not read:
                break
            msg += read
        self.assertEqual(msg, b'f' * 2048)

    def _testSendAll(self):
        big_chunk = b'f' * 2048
        self.serv_conn.sendall(big_chunk)

    def testFromFd(self):
        # Testing fromfd()
        fd = self.cli_conn.fileno()
        sock = socket.fromfd(fd, socket.AF_INET, socket.SOCK_STREAM)
        self.addCleanup(sock.close)
        self.assertIsInstance(sock, socket.socket)
        msg = sock.recv(1024)
        self.assertEqual(msg, MSG)

    def _testFromFd(self):
        self.serv_conn.send(MSG)

    def testDup(self):
        # Testing dup()
        sock = self.cli_conn.dup()
        self.addCleanup(sock.close)
        msg = sock.recv(1024)
        self.assertEqual(msg, MSG)

    def _testDup(self):
        self.serv_conn.send(MSG)

    def testShutdown(self):
        # Testing shutdown()
        msg = self.cli_conn.recv(1024)
        self.assertEqual(msg, MSG)
        # wait for _testShutdown to finish: on OS X, when the server
        # closes the connection the client also becomes disconnected,
        # and the client's shutdown call will fail. (Issue #4397.)
        self.done.wait()

    def _testShutdown(self):
        self.serv_conn.send(MSG)
        # Issue 15989
        self.assertRaises(OverflowError, self.serv_conn.shutdown,
                          _testcapi.INT_MAX + 1)
        self.assertRaises(OverflowError, self.serv_conn.shutdown,
                          2 + (_testcapi.UINT_MAX + 1))
        self.serv_conn.shutdown(2)

    def testDetach(self):
        # Testing detach()
        fileno = self.cli_conn.fileno()
        f = self.cli_conn.detach()
        self.assertEqual(f, fileno)
        # cli_conn cannot be used anymore...
        self.assertTrue(self.cli_conn._closed)
        self.assertRaises(socket.error, self.cli_conn.recv, 1024)
        self.cli_conn.close()
        # ...but we can create another socket using the (still open)
        # file descriptor
        sock = socket.socket(socket.AF_INET, socket.SOCK_STREAM, fileno=f)
        self.addCleanup(sock.close)
        msg = sock.recv(1024)
        self.assertEqual(msg, MSG)

    def _testDetach(self):
        self.serv_conn.send(MSG)

@unittest.skipUnless(thread, 'Threading required for this test.')
class BasicUDPTest(ThreadedUDPSocketTest):

    def __init__(self, methodName='runTest'):
        ThreadedUDPSocketTest.__init__(self, methodName=methodName)

    def testSendtoAndRecv(self):
        # Testing sendto() and Recv() over UDP
        msg = self.serv.recv(len(MSG))
        self.assertEqual(msg, MSG)

    def _testSendtoAndRecv(self):
        self.cli.sendto(MSG, 0, (HOST, self.port))

    def testRecvFrom(self):
        # Testing recvfrom() over UDP
        msg, addr = self.serv.recvfrom(len(MSG))
        self.assertEqual(msg, MSG)

    def _testRecvFrom(self):
        self.cli.sendto(MSG, 0, (HOST, self.port))

    def testRecvFromNegative(self):
        # Negative lengths passed to recvfrom should give ValueError.
        self.assertRaises(ValueError, self.serv.recvfrom, -1)

    def _testRecvFromNegative(self):
        self.cli.sendto(MSG, 0, (HOST, self.port))

# Tests for the sendmsg()/recvmsg() interface.  Where possible, the
# same test code is used with different families and types of socket
# (e.g. stream, datagram), and tests using recvmsg() are repeated
# using recvmsg_into().
#
# The generic test classes such as SendmsgTests and
# RecvmsgGenericTests inherit from SendrecvmsgBase and expect to be
# supplied with sockets cli_sock and serv_sock representing the
# client's and the server's end of the connection respectively, and
# attributes cli_addr and serv_addr holding their (numeric where
# appropriate) addresses.
#
# The final concrete test classes combine these with subclasses of
# SocketTestBase which set up client and server sockets of a specific
# type, and with subclasses of SendrecvmsgBase such as
# SendrecvmsgDgramBase and SendrecvmsgConnectedBase which map these
# sockets to cli_sock and serv_sock and override the methods and
# attributes of SendrecvmsgBase to fill in destination addresses if
# needed when sending, check for specific flags in msg_flags, etc.
#
# RecvmsgIntoMixin provides a version of doRecvmsg() implemented using
# recvmsg_into().

# XXX: like the other datagram (UDP) tests in this module, the code
# here assumes that datagram delivery on the local machine will be
# reliable.

class SendrecvmsgBase(ThreadSafeCleanupTestCase):
    # Base class for sendmsg()/recvmsg() tests.

    # Time in seconds to wait before considering a test failed, or
    # None for no timeout.  Not all tests actually set a timeout.
    fail_timeout = 3.0

    def setUp(self):
        self.misc_event = threading.Event()
        super().setUp()

    def sendToServer(self, msg):
        # Send msg to the server.
        return self.cli_sock.send(msg)

    # Tuple of alternative default arguments for sendmsg() when called
    # via sendmsgToServer() (e.g. to include a destination address).
    sendmsg_to_server_defaults = ()

    def sendmsgToServer(self, *args):
        # Call sendmsg() on self.cli_sock with the given arguments,
        # filling in any arguments which are not supplied with the
        # corresponding items of self.sendmsg_to_server_defaults, if
        # any.
        return self.cli_sock.sendmsg(
            *(args + self.sendmsg_to_server_defaults[len(args):]))

    def doRecvmsg(self, sock, bufsize, *args):
        # Call recvmsg() on sock with given arguments and return its
        # result.  Should be used for tests which can use either
        # recvmsg() or recvmsg_into() - RecvmsgIntoMixin overrides
        # this method with one which emulates it using recvmsg_into(),
        # thus allowing the same test to be used for both methods.
        result = sock.recvmsg(bufsize, *args)
        self.registerRecvmsgResult(result)
        return result

    def registerRecvmsgResult(self, result):
        # Called by doRecvmsg() with the return value of recvmsg() or
        # recvmsg_into().  Can be overridden to arrange cleanup based
        # on the returned ancillary data, for instance.
        pass

    def checkRecvmsgAddress(self, addr1, addr2):
        # Called to compare the received address with the address of
        # the peer.
        self.assertEqual(addr1, addr2)

    # Flags that are normally unset in msg_flags
    msg_flags_common_unset = 0
    for name in ("MSG_CTRUNC", "MSG_OOB"):
        msg_flags_common_unset |= getattr(socket, name, 0)

    # Flags that are normally set
    msg_flags_common_set = 0

    # Flags set when a complete record has been received (e.g. MSG_EOR
    # for SCTP)
    msg_flags_eor_indicator = 0

    # Flags set when a complete record has not been received
    # (e.g. MSG_TRUNC for datagram sockets)
    msg_flags_non_eor_indicator = 0

    def checkFlags(self, flags, eor=None, checkset=0, checkunset=0, ignore=0):
        # Method to check the value of msg_flags returned by recvmsg[_into]().
        #
        # Checks that all bits in msg_flags_common_set attribute are
        # set in "flags" and all bits in msg_flags_common_unset are
        # unset.
        #
        # The "eor" argument specifies whether the flags should
        # indicate that a full record (or datagram) has been received.
        # If "eor" is None, no checks are done; otherwise, checks
        # that:
        #
        #  * if "eor" is true, all bits in msg_flags_eor_indicator are
        #    set and all bits in msg_flags_non_eor_indicator are unset
        #
        #  * if "eor" is false, all bits in msg_flags_non_eor_indicator
        #    are set and all bits in msg_flags_eor_indicator are unset
        #
        # If "checkset" and/or "checkunset" are supplied, they require
        # the given bits to be set or unset respectively, overriding
        # what the attributes require for those bits.
        #
        # If any bits are set in "ignore", they will not be checked,
        # regardless of the other inputs.
        #
        # Will raise Exception if the inputs require a bit to be both
        # set and unset, and it is not ignored.

        defaultset = self.msg_flags_common_set
        defaultunset = self.msg_flags_common_unset

        if eor:
            defaultset |= self.msg_flags_eor_indicator
            defaultunset |= self.msg_flags_non_eor_indicator
        elif eor is not None:
            defaultset |= self.msg_flags_non_eor_indicator
            defaultunset |= self.msg_flags_eor_indicator

        # Function arguments override defaults
        defaultset &= ~checkunset
        defaultunset &= ~checkset

        # Merge arguments with remaining defaults, and check for conflicts
        checkset |= defaultset
        checkunset |= defaultunset
        inboth = checkset & checkunset & ~ignore
        if inboth:
            raise Exception("contradictory set, unset requirements for flags "
                            "{0:#x}".format(inboth))

        # Compare with given msg_flags value
        mask = (checkset | checkunset) & ~ignore
        self.assertEqual(flags & mask, checkset & mask)


class RecvmsgIntoMixin(SendrecvmsgBase):
    # Mixin to implement doRecvmsg() using recvmsg_into().

    def doRecvmsg(self, sock, bufsize, *args):
        buf = bytearray(bufsize)
        result = sock.recvmsg_into([buf], *args)
        self.registerRecvmsgResult(result)
        self.assertGreaterEqual(result[0], 0)
        self.assertLessEqual(result[0], bufsize)
        return (bytes(buf[:result[0]]),) + result[1:]


class SendrecvmsgDgramFlagsBase(SendrecvmsgBase):
    # Defines flags to be checked in msg_flags for datagram sockets.

    @property
    def msg_flags_non_eor_indicator(self):
        return super().msg_flags_non_eor_indicator | socket.MSG_TRUNC


class SendrecvmsgSCTPFlagsBase(SendrecvmsgBase):
    # Defines flags to be checked in msg_flags for SCTP sockets.

    @property
    def msg_flags_eor_indicator(self):
        return super().msg_flags_eor_indicator | socket.MSG_EOR


class SendrecvmsgConnectionlessBase(SendrecvmsgBase):
    # Base class for tests on connectionless-mode sockets.  Users must
    # supply sockets on attributes cli and serv to be mapped to
    # cli_sock and serv_sock respectively.

    @property
    def serv_sock(self):
        return self.serv

    @property
    def cli_sock(self):
        return self.cli

    @property
    def sendmsg_to_server_defaults(self):
        return ([], [], 0, self.serv_addr)

    def sendToServer(self, msg):
        return self.cli_sock.sendto(msg, self.serv_addr)


class SendrecvmsgConnectedBase(SendrecvmsgBase):
    # Base class for tests on connected sockets.  Users must supply
    # sockets on attributes serv_conn and cli_conn (representing the
    # connections *to* the server and the client), to be mapped to
    # cli_sock and serv_sock respectively.

    @property
    def serv_sock(self):
        return self.cli_conn

    @property
    def cli_sock(self):
        return self.serv_conn

    def checkRecvmsgAddress(self, addr1, addr2):
        # Address is currently "unspecified" for a connected socket,
        # so we don't examine it
        pass


class SendrecvmsgServerTimeoutBase(SendrecvmsgBase):
    # Base class to set a timeout on server's socket.

    def setUp(self):
        super().setUp()
        self.serv_sock.settimeout(self.fail_timeout)


class SendmsgTests(SendrecvmsgServerTimeoutBase):
    # Tests for sendmsg() which can use any socket type and do not
    # involve recvmsg() or recvmsg_into().

    def testSendmsg(self):
        # Send a simple message with sendmsg().
        self.assertEqual(self.serv_sock.recv(len(MSG)), MSG)

    def _testSendmsg(self):
        self.assertEqual(self.sendmsgToServer([MSG]), len(MSG))

    def testSendmsgDataGenerator(self):
        # Send from buffer obtained from a generator (not a sequence).
        self.assertEqual(self.serv_sock.recv(len(MSG)), MSG)

    def _testSendmsgDataGenerator(self):
        self.assertEqual(self.sendmsgToServer((o for o in [MSG])),
                         len(MSG))

    def testSendmsgAncillaryGenerator(self):
        # Gather (empty) ancillary data from a generator.
        self.assertEqual(self.serv_sock.recv(len(MSG)), MSG)

    def _testSendmsgAncillaryGenerator(self):
        self.assertEqual(self.sendmsgToServer([MSG], (o for o in [])),
                         len(MSG))

    def testSendmsgArray(self):
        # Send data from an array instead of the usual bytes object.
        self.assertEqual(self.serv_sock.recv(len(MSG)), MSG)

    def _testSendmsgArray(self):
        self.assertEqual(self.sendmsgToServer([array.array("B", MSG)]),
                         len(MSG))

    def testSendmsgGather(self):
        # Send message data from more than one buffer (gather write).
        self.assertEqual(self.serv_sock.recv(len(MSG)), MSG)

    def _testSendmsgGather(self):
        self.assertEqual(self.sendmsgToServer([MSG[:3], MSG[3:]]), len(MSG))

    def testSendmsgBadArgs(self):
        # Check that sendmsg() rejects invalid arguments.
        self.assertEqual(self.serv_sock.recv(1000), b"done")

    def _testSendmsgBadArgs(self):
        self.assertRaises(TypeError, self.cli_sock.sendmsg)
        self.assertRaises(TypeError, self.sendmsgToServer,
                          b"not in an iterable")
        self.assertRaises(TypeError, self.sendmsgToServer,
                          object())
        self.assertRaises(TypeError, self.sendmsgToServer,
                          [object()])
        self.assertRaises(TypeError, self.sendmsgToServer,
                          [MSG, object()])
        self.assertRaises(TypeError, self.sendmsgToServer,
                          [MSG], object())
        self.assertRaises(TypeError, self.sendmsgToServer,
                          [MSG], [], object())
        self.assertRaises(TypeError, self.sendmsgToServer,
                          [MSG], [], 0, object())
        self.sendToServer(b"done")

    def testSendmsgBadCmsg(self):
        # Check that invalid ancillary data items are rejected.
        self.assertEqual(self.serv_sock.recv(1000), b"done")

    def _testSendmsgBadCmsg(self):
        self.assertRaises(TypeError, self.sendmsgToServer,
                          [MSG], [object()])
        self.assertRaises(TypeError, self.sendmsgToServer,
                          [MSG], [(object(), 0, b"data")])
        self.assertRaises(TypeError, self.sendmsgToServer,
                          [MSG], [(0, object(), b"data")])
        self.assertRaises(TypeError, self.sendmsgToServer,
                          [MSG], [(0, 0, object())])
        self.assertRaises(TypeError, self.sendmsgToServer,
                          [MSG], [(0, 0)])
        self.assertRaises(TypeError, self.sendmsgToServer,
                          [MSG], [(0, 0, b"data", 42)])
        self.sendToServer(b"done")

    @requireAttrs(socket, "CMSG_SPACE")
    def testSendmsgBadMultiCmsg(self):
        # Check that invalid ancillary data items are rejected when
        # more than one item is present.
        self.assertEqual(self.serv_sock.recv(1000), b"done")

    @testSendmsgBadMultiCmsg.client_skip
    def _testSendmsgBadMultiCmsg(self):
        self.assertRaises(TypeError, self.sendmsgToServer,
                          [MSG], [0, 0, b""])
        self.assertRaises(TypeError, self.sendmsgToServer,
                          [MSG], [(0, 0, b""), object()])
        self.sendToServer(b"done")

    def testSendmsgExcessCmsgReject(self):
        # Check that sendmsg() rejects excess ancillary data items
        # when the number that can be sent is limited.
        self.assertEqual(self.serv_sock.recv(1000), b"done")

    def _testSendmsgExcessCmsgReject(self):
        if not hasattr(socket, "CMSG_SPACE"):
            # Can only send one item
            with self.assertRaises(socket.error) as cm:
                self.sendmsgToServer([MSG], [(0, 0, b""), (0, 0, b"")])
            self.assertIsNone(cm.exception.errno)
        self.sendToServer(b"done")

    def testSendmsgAfterClose(self):
        # Check that sendmsg() fails on a closed socket.
        pass

    def _testSendmsgAfterClose(self):
        self.cli_sock.close()
        self.assertRaises(socket.error, self.sendmsgToServer, [MSG])


class SendmsgStreamTests(SendmsgTests):
    # Tests for sendmsg() which require a stream socket and do not
    # involve recvmsg() or recvmsg_into().

    def testSendmsgExplicitNoneAddr(self):
        # Check that peer address can be specified as None.
        self.assertEqual(self.serv_sock.recv(len(MSG)), MSG)

    def _testSendmsgExplicitNoneAddr(self):
        self.assertEqual(self.sendmsgToServer([MSG], [], 0, None), len(MSG))

    def testSendmsgTimeout(self):
        # Check that timeout works with sendmsg().
        self.assertEqual(self.serv_sock.recv(512), b"a"*512)
        self.assertTrue(self.misc_event.wait(timeout=self.fail_timeout))

    def _testSendmsgTimeout(self):
        try:
            self.cli_sock.settimeout(0.03)
            with self.assertRaises(socket.timeout):
                while True:
                    self.sendmsgToServer([b"a"*512])
        finally:
            self.misc_event.set()

    # XXX: would be nice to have more tests for sendmsg flags argument.

    # Linux supports MSG_DONTWAIT when sending, but in general, it
    # only works when receiving.  Could add other platforms if they
    # support it too.
    @skipWithClientIf(sys.platform not in {"linux2"},
                      "MSG_DONTWAIT not known to work on this platform when "
                      "sending")
    def testSendmsgDontWait(self):
        # Check that MSG_DONTWAIT in flags causes non-blocking behaviour.
        self.assertEqual(self.serv_sock.recv(512), b"a"*512)
        self.assertTrue(self.misc_event.wait(timeout=self.fail_timeout))

    @testSendmsgDontWait.client_skip
    def _testSendmsgDontWait(self):
        try:
            with self.assertRaises(socket.error) as cm:
                while True:
                    self.sendmsgToServer([b"a"*512], [], socket.MSG_DONTWAIT)
            self.assertIn(cm.exception.errno,
                          (errno.EAGAIN, errno.EWOULDBLOCK))
        finally:
            self.misc_event.set()


class SendmsgConnectionlessTests(SendmsgTests):
    # Tests for sendmsg() which require a connectionless-mode
    # (e.g. datagram) socket, and do not involve recvmsg() or
    # recvmsg_into().

    def testSendmsgNoDestAddr(self):
        # Check that sendmsg() fails when no destination address is
        # given for unconnected socket.
        pass

    def _testSendmsgNoDestAddr(self):
        self.assertRaises(socket.error, self.cli_sock.sendmsg,
                          [MSG])
        self.assertRaises(socket.error, self.cli_sock.sendmsg,
                          [MSG], [], 0, None)


class RecvmsgGenericTests(SendrecvmsgBase):
    # Tests for recvmsg() which can also be emulated using
    # recvmsg_into(), and can use any socket type.

    def testRecvmsg(self):
        # Receive a simple message with recvmsg[_into]().
        msg, ancdata, flags, addr = self.doRecvmsg(self.serv_sock, len(MSG))
        self.assertEqual(msg, MSG)
        self.checkRecvmsgAddress(addr, self.cli_addr)
        self.assertEqual(ancdata, [])
        self.checkFlags(flags, eor=True)

    def _testRecvmsg(self):
        self.sendToServer(MSG)

    def testRecvmsgExplicitDefaults(self):
        # Test recvmsg[_into]() with default arguments provided explicitly.
        msg, ancdata, flags, addr = self.doRecvmsg(self.serv_sock,
                                                   len(MSG), 0, 0)
        self.assertEqual(msg, MSG)
        self.checkRecvmsgAddress(addr, self.cli_addr)
        self.assertEqual(ancdata, [])
        self.checkFlags(flags, eor=True)

    def _testRecvmsgExplicitDefaults(self):
        self.sendToServer(MSG)

    def testRecvmsgShorter(self):
        # Receive a message smaller than buffer.
        msg, ancdata, flags, addr = self.doRecvmsg(self.serv_sock,
                                                   len(MSG) + 42)
        self.assertEqual(msg, MSG)
        self.checkRecvmsgAddress(addr, self.cli_addr)
        self.assertEqual(ancdata, [])
        self.checkFlags(flags, eor=True)

    def _testRecvmsgShorter(self):
        self.sendToServer(MSG)

    # FreeBSD < 8 doesn't always set the MSG_TRUNC flag when a truncated
    # datagram is received (issue #13001).
    @support.requires_freebsd_version(8)
    def testRecvmsgTrunc(self):
        # Receive part of message, check for truncation indicators.
        msg, ancdata, flags, addr = self.doRecvmsg(self.serv_sock,
                                                   len(MSG) - 3)
        self.assertEqual(msg, MSG[:-3])
        self.checkRecvmsgAddress(addr, self.cli_addr)
        self.assertEqual(ancdata, [])
        self.checkFlags(flags, eor=False)

    @support.requires_freebsd_version(8)
    def _testRecvmsgTrunc(self):
        self.sendToServer(MSG)

    def testRecvmsgShortAncillaryBuf(self):
        # Test ancillary data buffer too small to hold any ancillary data.
        msg, ancdata, flags, addr = self.doRecvmsg(self.serv_sock,
                                                   len(MSG), 1)
        self.assertEqual(msg, MSG)
        self.checkRecvmsgAddress(addr, self.cli_addr)
        self.assertEqual(ancdata, [])
        self.checkFlags(flags, eor=True)

    def _testRecvmsgShortAncillaryBuf(self):
        self.sendToServer(MSG)

    def testRecvmsgLongAncillaryBuf(self):
        # Test large ancillary data buffer.
        msg, ancdata, flags, addr = self.doRecvmsg(self.serv_sock,
                                                   len(MSG), 10240)
        self.assertEqual(msg, MSG)
        self.checkRecvmsgAddress(addr, self.cli_addr)
        self.assertEqual(ancdata, [])
        self.checkFlags(flags, eor=True)

    def _testRecvmsgLongAncillaryBuf(self):
        self.sendToServer(MSG)

    def testRecvmsgAfterClose(self):
        # Check that recvmsg[_into]() fails on a closed socket.
        self.serv_sock.close()
        self.assertRaises(socket.error, self.doRecvmsg, self.serv_sock, 1024)

    def _testRecvmsgAfterClose(self):
        pass

    def testRecvmsgTimeout(self):
        # Check that timeout works.
        try:
            self.serv_sock.settimeout(0.03)
            self.assertRaises(socket.timeout,
                              self.doRecvmsg, self.serv_sock, len(MSG))
        finally:
            self.misc_event.set()

    def _testRecvmsgTimeout(self):
        self.assertTrue(self.misc_event.wait(timeout=self.fail_timeout))

    @requireAttrs(socket, "MSG_PEEK")
    def testRecvmsgPeek(self):
        # Check that MSG_PEEK in flags enables examination of pending
        # data without consuming it.

        # Receive part of data with MSG_PEEK.
        msg, ancdata, flags, addr = self.doRecvmsg(self.serv_sock,
                                                   len(MSG) - 3, 0,
                                                   socket.MSG_PEEK)
        self.assertEqual(msg, MSG[:-3])
        self.checkRecvmsgAddress(addr, self.cli_addr)
        self.assertEqual(ancdata, [])
        # Ignoring MSG_TRUNC here (so this test is the same for stream
        # and datagram sockets).  Some wording in POSIX seems to
        # suggest that it needn't be set when peeking, but that may
        # just be a slip.
        self.checkFlags(flags, eor=False,
                        ignore=getattr(socket, "MSG_TRUNC", 0))

        # Receive all data with MSG_PEEK.
        msg, ancdata, flags, addr = self.doRecvmsg(self.serv_sock,
                                                   len(MSG), 0,
                                                   socket.MSG_PEEK)
        self.assertEqual(msg, MSG)
        self.checkRecvmsgAddress(addr, self.cli_addr)
        self.assertEqual(ancdata, [])
        self.checkFlags(flags, eor=True)

        # Check that the same data can still be received normally.
        msg, ancdata, flags, addr = self.doRecvmsg(self.serv_sock, len(MSG))
        self.assertEqual(msg, MSG)
        self.checkRecvmsgAddress(addr, self.cli_addr)
        self.assertEqual(ancdata, [])
        self.checkFlags(flags, eor=True)

    @testRecvmsgPeek.client_skip
    def _testRecvmsgPeek(self):
        self.sendToServer(MSG)

    @requireAttrs(socket.socket, "sendmsg")
    def testRecvmsgFromSendmsg(self):
        # Test receiving with recvmsg[_into]() when message is sent
        # using sendmsg().
        self.serv_sock.settimeout(self.fail_timeout)
        msg, ancdata, flags, addr = self.doRecvmsg(self.serv_sock, len(MSG))
        self.assertEqual(msg, MSG)
        self.checkRecvmsgAddress(addr, self.cli_addr)
        self.assertEqual(ancdata, [])
        self.checkFlags(flags, eor=True)

    @testRecvmsgFromSendmsg.client_skip
    def _testRecvmsgFromSendmsg(self):
        self.assertEqual(self.sendmsgToServer([MSG[:3], MSG[3:]]), len(MSG))


class RecvmsgGenericStreamTests(RecvmsgGenericTests):
    # Tests which require a stream socket and can use either recvmsg()
    # or recvmsg_into().

    def testRecvmsgEOF(self):
        # Receive end-of-stream indicator (b"", peer socket closed).
        msg, ancdata, flags, addr = self.doRecvmsg(self.serv_sock, 1024)
        self.assertEqual(msg, b"")
        self.checkRecvmsgAddress(addr, self.cli_addr)
        self.assertEqual(ancdata, [])
        self.checkFlags(flags, eor=None) # Might not have end-of-record marker

    def _testRecvmsgEOF(self):
        self.cli_sock.close()

    def testRecvmsgOverflow(self):
        # Receive a message in more than one chunk.
        seg1, ancdata, flags, addr = self.doRecvmsg(self.serv_sock,
                                                    len(MSG) - 3)
        self.checkRecvmsgAddress(addr, self.cli_addr)
        self.assertEqual(ancdata, [])
        self.checkFlags(flags, eor=False)

        seg2, ancdata, flags, addr = self.doRecvmsg(self.serv_sock, 1024)
        self.checkRecvmsgAddress(addr, self.cli_addr)
        self.assertEqual(ancdata, [])
        self.checkFlags(flags, eor=True)

        msg = seg1 + seg2
        self.assertEqual(msg, MSG)

    def _testRecvmsgOverflow(self):
        self.sendToServer(MSG)


class RecvmsgTests(RecvmsgGenericTests):
    # Tests for recvmsg() which can use any socket type.

    def testRecvmsgBadArgs(self):
        # Check that recvmsg() rejects invalid arguments.
        self.assertRaises(TypeError, self.serv_sock.recvmsg)
        self.assertRaises(ValueError, self.serv_sock.recvmsg,
                          -1, 0, 0)
        self.assertRaises(ValueError, self.serv_sock.recvmsg,
                          len(MSG), -1, 0)
        self.assertRaises(TypeError, self.serv_sock.recvmsg,
                          [bytearray(10)], 0, 0)
        self.assertRaises(TypeError, self.serv_sock.recvmsg,
                          object(), 0, 0)
        self.assertRaises(TypeError, self.serv_sock.recvmsg,
                          len(MSG), object(), 0)
        self.assertRaises(TypeError, self.serv_sock.recvmsg,
                          len(MSG), 0, object())

        msg, ancdata, flags, addr = self.serv_sock.recvmsg(len(MSG), 0, 0)
        self.assertEqual(msg, MSG)
        self.checkRecvmsgAddress(addr, self.cli_addr)
        self.assertEqual(ancdata, [])
        self.checkFlags(flags, eor=True)

    def _testRecvmsgBadArgs(self):
        self.sendToServer(MSG)


class RecvmsgIntoTests(RecvmsgIntoMixin, RecvmsgGenericTests):
    # Tests for recvmsg_into() which can use any socket type.

    def testRecvmsgIntoBadArgs(self):
        # Check that recvmsg_into() rejects invalid arguments.
        buf = bytearray(len(MSG))
        self.assertRaises(TypeError, self.serv_sock.recvmsg_into)
        self.assertRaises(TypeError, self.serv_sock.recvmsg_into,
                          len(MSG), 0, 0)
        self.assertRaises(TypeError, self.serv_sock.recvmsg_into,
                          buf, 0, 0)
        self.assertRaises(TypeError, self.serv_sock.recvmsg_into,
                          [object()], 0, 0)
        self.assertRaises(TypeError, self.serv_sock.recvmsg_into,
                          [b"I'm not writable"], 0, 0)
        self.assertRaises(TypeError, self.serv_sock.recvmsg_into,
                          [buf, object()], 0, 0)
        self.assertRaises(ValueError, self.serv_sock.recvmsg_into,
                          [buf], -1, 0)
        self.assertRaises(TypeError, self.serv_sock.recvmsg_into,
                          [buf], object(), 0)
        self.assertRaises(TypeError, self.serv_sock.recvmsg_into,
                          [buf], 0, object())

        nbytes, ancdata, flags, addr = self.serv_sock.recvmsg_into([buf], 0, 0)
        self.assertEqual(nbytes, len(MSG))
        self.assertEqual(buf, bytearray(MSG))
        self.checkRecvmsgAddress(addr, self.cli_addr)
        self.assertEqual(ancdata, [])
        self.checkFlags(flags, eor=True)

    def _testRecvmsgIntoBadArgs(self):
        self.sendToServer(MSG)

    def testRecvmsgIntoGenerator(self):
        # Receive into buffer obtained from a generator (not a sequence).
        buf = bytearray(len(MSG))
        nbytes, ancdata, flags, addr = self.serv_sock.recvmsg_into(
            (o for o in [buf]))
        self.assertEqual(nbytes, len(MSG))
        self.assertEqual(buf, bytearray(MSG))
        self.checkRecvmsgAddress(addr, self.cli_addr)
        self.assertEqual(ancdata, [])
        self.checkFlags(flags, eor=True)

    def _testRecvmsgIntoGenerator(self):
        self.sendToServer(MSG)

    def testRecvmsgIntoArray(self):
        # Receive into an array rather than the usual bytearray.
        buf = array.array("B", [0] * len(MSG))
        nbytes, ancdata, flags, addr = self.serv_sock.recvmsg_into([buf])
        self.assertEqual(nbytes, len(MSG))
        self.assertEqual(buf.tobytes(), MSG)
        self.checkRecvmsgAddress(addr, self.cli_addr)
        self.assertEqual(ancdata, [])
        self.checkFlags(flags, eor=True)

    def _testRecvmsgIntoArray(self):
        self.sendToServer(MSG)

    def testRecvmsgIntoScatter(self):
        # Receive into multiple buffers (scatter write).
        b1 = bytearray(b"----")
        b2 = bytearray(b"0123456789")
        b3 = bytearray(b"--------------")
        nbytes, ancdata, flags, addr = self.serv_sock.recvmsg_into(
            [b1, memoryview(b2)[2:9], b3])
        self.assertEqual(nbytes, len(b"Mary had a little lamb"))
        self.assertEqual(b1, bytearray(b"Mary"))
        self.assertEqual(b2, bytearray(b"01 had a 9"))
        self.assertEqual(b3, bytearray(b"little lamb---"))
        self.checkRecvmsgAddress(addr, self.cli_addr)
        self.assertEqual(ancdata, [])
        self.checkFlags(flags, eor=True)

    def _testRecvmsgIntoScatter(self):
        self.sendToServer(b"Mary had a little lamb")


class CmsgMacroTests(unittest.TestCase):
    # Test the functions CMSG_LEN() and CMSG_SPACE().  Tests
    # assumptions used by sendmsg() and recvmsg[_into](), which share
    # code with these functions.

    # Match the definition in socketmodule.c
    socklen_t_limit = min(0x7fffffff, _testcapi.INT_MAX)

    @requireAttrs(socket, "CMSG_LEN")
    def testCMSG_LEN(self):
        # Test CMSG_LEN() with various valid and invalid values,
        # checking the assumptions used by recvmsg() and sendmsg().
        toobig = self.socklen_t_limit - socket.CMSG_LEN(0) + 1
        values = list(range(257)) + list(range(toobig - 257, toobig))

        # struct cmsghdr has at least three members, two of which are ints
        self.assertGreater(socket.CMSG_LEN(0), array.array("i").itemsize * 2)
        for n in values:
            ret = socket.CMSG_LEN(n)
            # This is how recvmsg() calculates the data size
            self.assertEqual(ret - socket.CMSG_LEN(0), n)
            self.assertLessEqual(ret, self.socklen_t_limit)

        self.assertRaises(OverflowError, socket.CMSG_LEN, -1)
        # sendmsg() shares code with these functions, and requires
        # that it reject values over the limit.
        self.assertRaises(OverflowError, socket.CMSG_LEN, toobig)
        self.assertRaises(OverflowError, socket.CMSG_LEN, sys.maxsize)

    @requireAttrs(socket, "CMSG_SPACE")
    def testCMSG_SPACE(self):
        # Test CMSG_SPACE() with various valid and invalid values,
        # checking the assumptions used by sendmsg().
        toobig = self.socklen_t_limit - socket.CMSG_SPACE(1) + 1
        values = list(range(257)) + list(range(toobig - 257, toobig))

        last = socket.CMSG_SPACE(0)
        # struct cmsghdr has at least three members, two of which are ints
        self.assertGreater(last, array.array("i").itemsize * 2)
        for n in values:
            ret = socket.CMSG_SPACE(n)
            self.assertGreaterEqual(ret, last)
            self.assertGreaterEqual(ret, socket.CMSG_LEN(n))
            self.assertGreaterEqual(ret, n + socket.CMSG_LEN(0))
            self.assertLessEqual(ret, self.socklen_t_limit)
            last = ret

        self.assertRaises(OverflowError, socket.CMSG_SPACE, -1)
        # sendmsg() shares code with these functions, and requires
        # that it reject values over the limit.
        self.assertRaises(OverflowError, socket.CMSG_SPACE, toobig)
        self.assertRaises(OverflowError, socket.CMSG_SPACE, sys.maxsize)


class SCMRightsTest(SendrecvmsgServerTimeoutBase):
    # Tests for file descriptor passing on Unix-domain sockets.

    # Invalid file descriptor value that's unlikely to evaluate to a
    # real FD even if one of its bytes is replaced with a different
    # value (which shouldn't actually happen).
    badfd = -0x5555

    def newFDs(self, n):
        # Return a list of n file descriptors for newly-created files
        # containing their list indices as ASCII numbers.
        fds = []
        for i in range(n):
            fd, path = tempfile.mkstemp()
            self.addCleanup(os.unlink, path)
            self.addCleanup(os.close, fd)
            os.write(fd, str(i).encode())
            fds.append(fd)
        return fds

    def checkFDs(self, fds):
        # Check that the file descriptors in the given list contain
        # their correct list indices as ASCII numbers.
        for n, fd in enumerate(fds):
            os.lseek(fd, 0, os.SEEK_SET)
            self.assertEqual(os.read(fd, 1024), str(n).encode())

    def registerRecvmsgResult(self, result):
        self.addCleanup(self.closeRecvmsgFDs, result)

    def closeRecvmsgFDs(self, recvmsg_result):
        # Close all file descriptors specified in the ancillary data
        # of the given return value from recvmsg() or recvmsg_into().
        for cmsg_level, cmsg_type, cmsg_data in recvmsg_result[1]:
            if (cmsg_level == socket.SOL_SOCKET and
                    cmsg_type == socket.SCM_RIGHTS):
                fds = array.array("i")
                fds.frombytes(cmsg_data[:
                        len(cmsg_data) - (len(cmsg_data) % fds.itemsize)])
                for fd in fds:
                    os.close(fd)

    def createAndSendFDs(self, n):
        # Send n new file descriptors created by newFDs() to the
        # server, with the constant MSG as the non-ancillary data.
        self.assertEqual(
            self.sendmsgToServer([MSG],
                                 [(socket.SOL_SOCKET,
                                   socket.SCM_RIGHTS,
                                   array.array("i", self.newFDs(n)))]),
            len(MSG))

    def checkRecvmsgFDs(self, numfds, result, maxcmsgs=1, ignoreflags=0):
        # Check that constant MSG was received with numfds file
        # descriptors in a maximum of maxcmsgs control messages (which
        # must contain only complete integers).  By default, check
        # that MSG_CTRUNC is unset, but ignore any flags in
        # ignoreflags.
        msg, ancdata, flags, addr = result
        self.assertEqual(msg, MSG)
        self.checkRecvmsgAddress(addr, self.cli_addr)
        self.checkFlags(flags, eor=True, checkunset=socket.MSG_CTRUNC,
                        ignore=ignoreflags)

        self.assertIsInstance(ancdata, list)
        self.assertLessEqual(len(ancdata), maxcmsgs)
        fds = array.array("i")
        for item in ancdata:
            self.assertIsInstance(item, tuple)
            cmsg_level, cmsg_type, cmsg_data = item
            self.assertEqual(cmsg_level, socket.SOL_SOCKET)
            self.assertEqual(cmsg_type, socket.SCM_RIGHTS)
            self.assertIsInstance(cmsg_data, bytes)
            self.assertEqual(len(cmsg_data) % SIZEOF_INT, 0)
            fds.frombytes(cmsg_data)

        self.assertEqual(len(fds), numfds)
        self.checkFDs(fds)

    def testFDPassSimple(self):
        # Pass a single FD (array read from bytes object).
        self.checkRecvmsgFDs(1, self.doRecvmsg(self.serv_sock,
                                               len(MSG), 10240))

    def _testFDPassSimple(self):
        self.assertEqual(
            self.sendmsgToServer(
                [MSG],
                [(socket.SOL_SOCKET,
                  socket.SCM_RIGHTS,
                  array.array("i", self.newFDs(1)).tobytes())]),
            len(MSG))

    def testMultipleFDPass(self):
        # Pass multiple FDs in a single array.
        self.checkRecvmsgFDs(4, self.doRecvmsg(self.serv_sock,
                                               len(MSG), 10240))

    def _testMultipleFDPass(self):
        self.createAndSendFDs(4)

    @requireAttrs(socket, "CMSG_SPACE")
    def testFDPassCMSG_SPACE(self):
        # Test using CMSG_SPACE() to calculate ancillary buffer size.
        self.checkRecvmsgFDs(
            4, self.doRecvmsg(self.serv_sock, len(MSG),
                              socket.CMSG_SPACE(4 * SIZEOF_INT)))

    @testFDPassCMSG_SPACE.client_skip
    def _testFDPassCMSG_SPACE(self):
        self.createAndSendFDs(4)

    def testFDPassCMSG_LEN(self):
        # Test using CMSG_LEN() to calculate ancillary buffer size.
        self.checkRecvmsgFDs(1,
                             self.doRecvmsg(self.serv_sock, len(MSG),
                                            socket.CMSG_LEN(4 * SIZEOF_INT)),
                             # RFC 3542 says implementations may set
                             # MSG_CTRUNC if there isn't enough space
                             # for trailing padding.
                             ignoreflags=socket.MSG_CTRUNC)

    def _testFDPassCMSG_LEN(self):
        self.createAndSendFDs(1)

    # Issue #12958: The following test has problems on Mac OS X
    @support.anticipate_failure(sys.platform == "darwin")
    @requireAttrs(socket, "CMSG_SPACE")
    def testFDPassSeparate(self):
        # Pass two FDs in two separate arrays.  Arrays may be combined
        # into a single control message by the OS.
        self.checkRecvmsgFDs(2,
                             self.doRecvmsg(self.serv_sock, len(MSG), 10240),
                             maxcmsgs=2)

    @testFDPassSeparate.client_skip
    @support.anticipate_failure(sys.platform == "darwin")
    def _testFDPassSeparate(self):
        fd0, fd1 = self.newFDs(2)
        self.assertEqual(
            self.sendmsgToServer([MSG], [(socket.SOL_SOCKET,
                                          socket.SCM_RIGHTS,
                                          array.array("i", [fd0])),
                                         (socket.SOL_SOCKET,
                                          socket.SCM_RIGHTS,
                                          array.array("i", [fd1]))]),
            len(MSG))

    # Issue #12958: The following test has problems on Mac OS X
    @support.anticipate_failure(sys.platform == "darwin")
    @requireAttrs(socket, "CMSG_SPACE")
    def testFDPassSeparateMinSpace(self):
        # Pass two FDs in two separate arrays, receiving them into the
        # minimum space for two arrays.
        self.checkRecvmsgFDs(2,
                             self.doRecvmsg(self.serv_sock, len(MSG),
                                            socket.CMSG_SPACE(SIZEOF_INT) +
                                            socket.CMSG_LEN(SIZEOF_INT)),
                             maxcmsgs=2, ignoreflags=socket.MSG_CTRUNC)

    @testFDPassSeparateMinSpace.client_skip
    @support.anticipate_failure(sys.platform == "darwin")
    def _testFDPassSeparateMinSpace(self):
        fd0, fd1 = self.newFDs(2)
        self.assertEqual(
            self.sendmsgToServer([MSG], [(socket.SOL_SOCKET,
                                          socket.SCM_RIGHTS,
                                          array.array("i", [fd0])),
                                         (socket.SOL_SOCKET,
                                          socket.SCM_RIGHTS,
                                          array.array("i", [fd1]))]),
            len(MSG))

    def sendAncillaryIfPossible(self, msg, ancdata):
        # Try to send msg and ancdata to server, but if the system
        # call fails, just send msg with no ancillary data.
        try:
            nbytes = self.sendmsgToServer([msg], ancdata)
        except socket.error as e:
            # Check that it was the system call that failed
            self.assertIsInstance(e.errno, int)
            nbytes = self.sendmsgToServer([msg])
        self.assertEqual(nbytes, len(msg))

    def testFDPassEmpty(self):
        # Try to pass an empty FD array.  Can receive either no array
        # or an empty array.
        self.checkRecvmsgFDs(0, self.doRecvmsg(self.serv_sock,
                                               len(MSG), 10240),
                             ignoreflags=socket.MSG_CTRUNC)

    def _testFDPassEmpty(self):
        self.sendAncillaryIfPossible(MSG, [(socket.SOL_SOCKET,
                                            socket.SCM_RIGHTS,
                                            b"")])

    def testFDPassPartialInt(self):
        # Try to pass a truncated FD array.
        msg, ancdata, flags, addr = self.doRecvmsg(self.serv_sock,
                                                   len(MSG), 10240)
        self.assertEqual(msg, MSG)
        self.checkRecvmsgAddress(addr, self.cli_addr)
        self.checkFlags(flags, eor=True, ignore=socket.MSG_CTRUNC)
        self.assertLessEqual(len(ancdata), 1)
        for cmsg_level, cmsg_type, cmsg_data in ancdata:
            self.assertEqual(cmsg_level, socket.SOL_SOCKET)
            self.assertEqual(cmsg_type, socket.SCM_RIGHTS)
            self.assertLess(len(cmsg_data), SIZEOF_INT)

    def _testFDPassPartialInt(self):
        self.sendAncillaryIfPossible(
            MSG,
            [(socket.SOL_SOCKET,
              socket.SCM_RIGHTS,
              array.array("i", [self.badfd]).tobytes()[:-1])])

    @requireAttrs(socket, "CMSG_SPACE")
    def testFDPassPartialIntInMiddle(self):
        # Try to pass two FD arrays, the first of which is truncated.
        msg, ancdata, flags, addr = self.doRecvmsg(self.serv_sock,
                                                   len(MSG), 10240)
        self.assertEqual(msg, MSG)
        self.checkRecvmsgAddress(addr, self.cli_addr)
        self.checkFlags(flags, eor=True, ignore=socket.MSG_CTRUNC)
        self.assertLessEqual(len(ancdata), 2)
        fds = array.array("i")
        # Arrays may have been combined in a single control message
        for cmsg_level, cmsg_type, cmsg_data in ancdata:
            self.assertEqual(cmsg_level, socket.SOL_SOCKET)
            self.assertEqual(cmsg_type, socket.SCM_RIGHTS)
            fds.frombytes(cmsg_data[:
                    len(cmsg_data) - (len(cmsg_data) % fds.itemsize)])
        self.assertLessEqual(len(fds), 2)
        self.checkFDs(fds)

    @testFDPassPartialIntInMiddle.client_skip
    def _testFDPassPartialIntInMiddle(self):
        fd0, fd1 = self.newFDs(2)
        self.sendAncillaryIfPossible(
            MSG,
            [(socket.SOL_SOCKET,
              socket.SCM_RIGHTS,
              array.array("i", [fd0, self.badfd]).tobytes()[:-1]),
             (socket.SOL_SOCKET,
              socket.SCM_RIGHTS,
              array.array("i", [fd1]))])

    def checkTruncatedHeader(self, result, ignoreflags=0):
        # Check that no ancillary data items are returned when data is
        # truncated inside the cmsghdr structure.
        msg, ancdata, flags, addr = result
        self.assertEqual(msg, MSG)
        self.checkRecvmsgAddress(addr, self.cli_addr)
        self.assertEqual(ancdata, [])
        self.checkFlags(flags, eor=True, checkset=socket.MSG_CTRUNC,
                        ignore=ignoreflags)

    def testCmsgTruncNoBufSize(self):
        # Check that no ancillary data is received when no buffer size
        # is specified.
        self.checkTruncatedHeader(self.doRecvmsg(self.serv_sock, len(MSG)),
                                  # BSD seems to set MSG_CTRUNC only
                                  # if an item has been partially
                                  # received.
                                  ignoreflags=socket.MSG_CTRUNC)

    def _testCmsgTruncNoBufSize(self):
        self.createAndSendFDs(1)

    def testCmsgTrunc0(self):
        # Check that no ancillary data is received when buffer size is 0.
        self.checkTruncatedHeader(self.doRecvmsg(self.serv_sock, len(MSG), 0),
                                  ignoreflags=socket.MSG_CTRUNC)

    def _testCmsgTrunc0(self):
        self.createAndSendFDs(1)

    # Check that no ancillary data is returned for various non-zero
    # (but still too small) buffer sizes.

    def testCmsgTrunc1(self):
        self.checkTruncatedHeader(self.doRecvmsg(self.serv_sock, len(MSG), 1))

    def _testCmsgTrunc1(self):
        self.createAndSendFDs(1)

    def testCmsgTrunc2Int(self):
        # The cmsghdr structure has at least three members, two of
        # which are ints, so we still shouldn't see any ancillary
        # data.
        self.checkTruncatedHeader(self.doRecvmsg(self.serv_sock, len(MSG),
                                                 SIZEOF_INT * 2))

    def _testCmsgTrunc2Int(self):
        self.createAndSendFDs(1)

    def testCmsgTruncLen0Minus1(self):
        self.checkTruncatedHeader(self.doRecvmsg(self.serv_sock, len(MSG),
                                                 socket.CMSG_LEN(0) - 1))

    def _testCmsgTruncLen0Minus1(self):
        self.createAndSendFDs(1)

    # The following tests try to truncate the control message in the
    # middle of the FD array.

    def checkTruncatedArray(self, ancbuf, maxdata, mindata=0):
        # Check that file descriptor data is truncated to between
        # mindata and maxdata bytes when received with buffer size
        # ancbuf, and that any complete file descriptor numbers are
        # valid.
        msg, ancdata, flags, addr = self.doRecvmsg(self.serv_sock,
                                                   len(MSG), ancbuf)
        self.assertEqual(msg, MSG)
        self.checkRecvmsgAddress(addr, self.cli_addr)
        self.checkFlags(flags, eor=True, checkset=socket.MSG_CTRUNC)

        if mindata == 0 and ancdata == []:
            return
        self.assertEqual(len(ancdata), 1)
        cmsg_level, cmsg_type, cmsg_data = ancdata[0]
        self.assertEqual(cmsg_level, socket.SOL_SOCKET)
        self.assertEqual(cmsg_type, socket.SCM_RIGHTS)
        self.assertGreaterEqual(len(cmsg_data), mindata)
        self.assertLessEqual(len(cmsg_data), maxdata)
        fds = array.array("i")
        fds.frombytes(cmsg_data[:
                len(cmsg_data) - (len(cmsg_data) % fds.itemsize)])
        self.checkFDs(fds)

    def testCmsgTruncLen0(self):
        self.checkTruncatedArray(ancbuf=socket.CMSG_LEN(0), maxdata=0)

    def _testCmsgTruncLen0(self):
        self.createAndSendFDs(1)

    def testCmsgTruncLen0Plus1(self):
        self.checkTruncatedArray(ancbuf=socket.CMSG_LEN(0) + 1, maxdata=1)

    def _testCmsgTruncLen0Plus1(self):
        self.createAndSendFDs(2)

    def testCmsgTruncLen1(self):
        self.checkTruncatedArray(ancbuf=socket.CMSG_LEN(SIZEOF_INT),
                                 maxdata=SIZEOF_INT)

    def _testCmsgTruncLen1(self):
        self.createAndSendFDs(2)

    def testCmsgTruncLen2Minus1(self):
        self.checkTruncatedArray(ancbuf=socket.CMSG_LEN(2 * SIZEOF_INT) - 1,
                                 maxdata=(2 * SIZEOF_INT) - 1)

    def _testCmsgTruncLen2Minus1(self):
        self.createAndSendFDs(2)


class RFC3542AncillaryTest(SendrecvmsgServerTimeoutBase):
    # Test sendmsg() and recvmsg[_into]() using the ancillary data
    # features of the RFC 3542 Advanced Sockets API for IPv6.
    # Currently we can only handle certain data items (e.g. traffic
    # class, hop limit, MTU discovery and fragmentation settings)
    # without resorting to unportable means such as the struct module,
    # but the tests here are aimed at testing the ancillary data
    # handling in sendmsg() and recvmsg() rather than the IPv6 API
    # itself.

    # Test value to use when setting hop limit of packet
    hop_limit = 2

    # Test value to use when setting traffic class of packet.
    # -1 means "use kernel default".
    traffic_class = -1

    def ancillaryMapping(self, ancdata):
        # Given ancillary data list ancdata, return a mapping from
        # pairs (cmsg_level, cmsg_type) to corresponding cmsg_data.
        # Check that no (level, type) pair appears more than once.
        d = {}
        for cmsg_level, cmsg_type, cmsg_data in ancdata:
            self.assertNotIn((cmsg_level, cmsg_type), d)
            d[(cmsg_level, cmsg_type)] = cmsg_data
        return d

    def checkHopLimit(self, ancbufsize, maxhop=255, ignoreflags=0):
        # Receive hop limit into ancbufsize bytes of ancillary data
        # space.  Check that data is MSG, ancillary data is not
        # truncated (but ignore any flags in ignoreflags), and hop
        # limit is between 0 and maxhop inclusive.
        self.serv_sock.setsockopt(socket.IPPROTO_IPV6,
                                  socket.IPV6_RECVHOPLIMIT, 1)
        self.misc_event.set()
        msg, ancdata, flags, addr = self.doRecvmsg(self.serv_sock,
                                                   len(MSG), ancbufsize)

        self.assertEqual(msg, MSG)
        self.checkRecvmsgAddress(addr, self.cli_addr)
        self.checkFlags(flags, eor=True, checkunset=socket.MSG_CTRUNC,
                        ignore=ignoreflags)

        self.assertEqual(len(ancdata), 1)
        self.assertIsInstance(ancdata[0], tuple)
        cmsg_level, cmsg_type, cmsg_data = ancdata[0]
        self.assertEqual(cmsg_level, socket.IPPROTO_IPV6)
        self.assertEqual(cmsg_type, socket.IPV6_HOPLIMIT)
        self.assertIsInstance(cmsg_data, bytes)
        self.assertEqual(len(cmsg_data), SIZEOF_INT)
        a = array.array("i")
        a.frombytes(cmsg_data)
        self.assertGreaterEqual(a[0], 0)
        self.assertLessEqual(a[0], maxhop)

    @requireAttrs(socket, "IPV6_RECVHOPLIMIT", "IPV6_HOPLIMIT")
    def testRecvHopLimit(self):
        # Test receiving the packet hop limit as ancillary data.
        self.checkHopLimit(ancbufsize=10240)

    @testRecvHopLimit.client_skip
    def _testRecvHopLimit(self):
        # Need to wait until server has asked to receive ancillary
        # data, as implementations are not required to buffer it
        # otherwise.
        self.assertTrue(self.misc_event.wait(timeout=self.fail_timeout))
        self.sendToServer(MSG)

    @requireAttrs(socket, "CMSG_SPACE", "IPV6_RECVHOPLIMIT", "IPV6_HOPLIMIT")
    def testRecvHopLimitCMSG_SPACE(self):
        # Test receiving hop limit, using CMSG_SPACE to calculate buffer size.
        self.checkHopLimit(ancbufsize=socket.CMSG_SPACE(SIZEOF_INT))

    @testRecvHopLimitCMSG_SPACE.client_skip
    def _testRecvHopLimitCMSG_SPACE(self):
        self.assertTrue(self.misc_event.wait(timeout=self.fail_timeout))
        self.sendToServer(MSG)

    # Could test receiving into buffer sized using CMSG_LEN, but RFC
    # 3542 says portable applications must provide space for trailing
    # padding.  Implementations may set MSG_CTRUNC if there isn't
    # enough space for the padding.

    @requireAttrs(socket.socket, "sendmsg")
    @requireAttrs(socket, "IPV6_RECVHOPLIMIT", "IPV6_HOPLIMIT")
    def testSetHopLimit(self):
        # Test setting hop limit on outgoing packet and receiving it
        # at the other end.
        self.checkHopLimit(ancbufsize=10240, maxhop=self.hop_limit)

    @testSetHopLimit.client_skip
    def _testSetHopLimit(self):
        self.assertTrue(self.misc_event.wait(timeout=self.fail_timeout))
        self.assertEqual(
            self.sendmsgToServer([MSG],
                                 [(socket.IPPROTO_IPV6, socket.IPV6_HOPLIMIT,
                                   array.array("i", [self.hop_limit]))]),
            len(MSG))

    def checkTrafficClassAndHopLimit(self, ancbufsize, maxhop=255,
                                     ignoreflags=0):
        # Receive traffic class and hop limit into ancbufsize bytes of
        # ancillary data space.  Check that data is MSG, ancillary
        # data is not truncated (but ignore any flags in ignoreflags),
        # and traffic class and hop limit are in range (hop limit no
        # more than maxhop).
        self.serv_sock.setsockopt(socket.IPPROTO_IPV6,
                                  socket.IPV6_RECVHOPLIMIT, 1)
        self.serv_sock.setsockopt(socket.IPPROTO_IPV6,
                                  socket.IPV6_RECVTCLASS, 1)
        self.misc_event.set()
        msg, ancdata, flags, addr = self.doRecvmsg(self.serv_sock,
                                                   len(MSG), ancbufsize)

        self.assertEqual(msg, MSG)
        self.checkRecvmsgAddress(addr, self.cli_addr)
        self.checkFlags(flags, eor=True, checkunset=socket.MSG_CTRUNC,
                        ignore=ignoreflags)
        self.assertEqual(len(ancdata), 2)
        ancmap = self.ancillaryMapping(ancdata)

        tcdata = ancmap[(socket.IPPROTO_IPV6, socket.IPV6_TCLASS)]
        self.assertEqual(len(tcdata), SIZEOF_INT)
        a = array.array("i")
        a.frombytes(tcdata)
        self.assertGreaterEqual(a[0], 0)
        self.assertLessEqual(a[0], 255)

        hldata = ancmap[(socket.IPPROTO_IPV6, socket.IPV6_HOPLIMIT)]
        self.assertEqual(len(hldata), SIZEOF_INT)
        a = array.array("i")
        a.frombytes(hldata)
        self.assertGreaterEqual(a[0], 0)
        self.assertLessEqual(a[0], maxhop)

    @requireAttrs(socket, "IPV6_RECVHOPLIMIT", "IPV6_HOPLIMIT",
                  "IPV6_RECVTCLASS", "IPV6_TCLASS")
    def testRecvTrafficClassAndHopLimit(self):
        # Test receiving traffic class and hop limit as ancillary data.
        self.checkTrafficClassAndHopLimit(ancbufsize=10240)

    @testRecvTrafficClassAndHopLimit.client_skip
    def _testRecvTrafficClassAndHopLimit(self):
        self.assertTrue(self.misc_event.wait(timeout=self.fail_timeout))
        self.sendToServer(MSG)

    @requireAttrs(socket, "CMSG_SPACE", "IPV6_RECVHOPLIMIT", "IPV6_HOPLIMIT",
                  "IPV6_RECVTCLASS", "IPV6_TCLASS")
    def testRecvTrafficClassAndHopLimitCMSG_SPACE(self):
        # Test receiving traffic class and hop limit, using
        # CMSG_SPACE() to calculate buffer size.
        self.checkTrafficClassAndHopLimit(
            ancbufsize=socket.CMSG_SPACE(SIZEOF_INT) * 2)

    @testRecvTrafficClassAndHopLimitCMSG_SPACE.client_skip
    def _testRecvTrafficClassAndHopLimitCMSG_SPACE(self):
        self.assertTrue(self.misc_event.wait(timeout=self.fail_timeout))
        self.sendToServer(MSG)

    @requireAttrs(socket.socket, "sendmsg")
    @requireAttrs(socket, "CMSG_SPACE", "IPV6_RECVHOPLIMIT", "IPV6_HOPLIMIT",
                  "IPV6_RECVTCLASS", "IPV6_TCLASS")
    def testSetTrafficClassAndHopLimit(self):
        # Test setting traffic class and hop limit on outgoing packet,
        # and receiving them at the other end.
        self.checkTrafficClassAndHopLimit(ancbufsize=10240,
                                          maxhop=self.hop_limit)

    @testSetTrafficClassAndHopLimit.client_skip
    def _testSetTrafficClassAndHopLimit(self):
        self.assertTrue(self.misc_event.wait(timeout=self.fail_timeout))
        self.assertEqual(
            self.sendmsgToServer([MSG],
                                 [(socket.IPPROTO_IPV6, socket.IPV6_TCLASS,
                                   array.array("i", [self.traffic_class])),
                                  (socket.IPPROTO_IPV6, socket.IPV6_HOPLIMIT,
                                   array.array("i", [self.hop_limit]))]),
            len(MSG))

    @requireAttrs(socket.socket, "sendmsg")
    @requireAttrs(socket, "CMSG_SPACE", "IPV6_RECVHOPLIMIT", "IPV6_HOPLIMIT",
                  "IPV6_RECVTCLASS", "IPV6_TCLASS")
    def testOddCmsgSize(self):
        # Try to send ancillary data with first item one byte too
        # long.  Fall back to sending with correct size if this fails,
        # and check that second item was handled correctly.
        self.checkTrafficClassAndHopLimit(ancbufsize=10240,
                                          maxhop=self.hop_limit)

    @testOddCmsgSize.client_skip
    def _testOddCmsgSize(self):
        self.assertTrue(self.misc_event.wait(timeout=self.fail_timeout))
        try:
            nbytes = self.sendmsgToServer(
                [MSG],
                [(socket.IPPROTO_IPV6, socket.IPV6_TCLASS,
                  array.array("i", [self.traffic_class]).tobytes() + b"\x00"),
                 (socket.IPPROTO_IPV6, socket.IPV6_HOPLIMIT,
                  array.array("i", [self.hop_limit]))])
        except socket.error as e:
            self.assertIsInstance(e.errno, int)
            nbytes = self.sendmsgToServer(
                [MSG],
                [(socket.IPPROTO_IPV6, socket.IPV6_TCLASS,
                  array.array("i", [self.traffic_class])),
                 (socket.IPPROTO_IPV6, socket.IPV6_HOPLIMIT,
                  array.array("i", [self.hop_limit]))])
            self.assertEqual(nbytes, len(MSG))

    # Tests for proper handling of truncated ancillary data

    def checkHopLimitTruncatedHeader(self, ancbufsize, ignoreflags=0):
        # Receive hop limit into ancbufsize bytes of ancillary data
        # space, which should be too small to contain the ancillary
        # data header (if ancbufsize is None, pass no second argument
        # to recvmsg()).  Check that data is MSG, MSG_CTRUNC is set
        # (unless included in ignoreflags), and no ancillary data is
        # returned.
        self.serv_sock.setsockopt(socket.IPPROTO_IPV6,
                                  socket.IPV6_RECVHOPLIMIT, 1)
        self.misc_event.set()
        args = () if ancbufsize is None else (ancbufsize,)
        msg, ancdata, flags, addr = self.doRecvmsg(self.serv_sock,
                                                   len(MSG), *args)

        self.assertEqual(msg, MSG)
        self.checkRecvmsgAddress(addr, self.cli_addr)
        self.assertEqual(ancdata, [])
        self.checkFlags(flags, eor=True, checkset=socket.MSG_CTRUNC,
                        ignore=ignoreflags)

    @requireAttrs(socket, "IPV6_RECVHOPLIMIT", "IPV6_HOPLIMIT")
    def testCmsgTruncNoBufSize(self):
        # Check that no ancillary data is received when no ancillary
        # buffer size is provided.
        self.checkHopLimitTruncatedHeader(ancbufsize=None,
                                          # BSD seems to set
                                          # MSG_CTRUNC only if an item
                                          # has been partially
                                          # received.
                                          ignoreflags=socket.MSG_CTRUNC)

    @testCmsgTruncNoBufSize.client_skip
    def _testCmsgTruncNoBufSize(self):
        self.assertTrue(self.misc_event.wait(timeout=self.fail_timeout))
        self.sendToServer(MSG)

    @requireAttrs(socket, "IPV6_RECVHOPLIMIT", "IPV6_HOPLIMIT")
    def testSingleCmsgTrunc0(self):
        # Check that no ancillary data is received when ancillary
        # buffer size is zero.
        self.checkHopLimitTruncatedHeader(ancbufsize=0,
                                          ignoreflags=socket.MSG_CTRUNC)

    @testSingleCmsgTrunc0.client_skip
    def _testSingleCmsgTrunc0(self):
        self.assertTrue(self.misc_event.wait(timeout=self.fail_timeout))
        self.sendToServer(MSG)

    # Check that no ancillary data is returned for various non-zero
    # (but still too small) buffer sizes.

    @requireAttrs(socket, "IPV6_RECVHOPLIMIT", "IPV6_HOPLIMIT")
    def testSingleCmsgTrunc1(self):
        self.checkHopLimitTruncatedHeader(ancbufsize=1)

    @testSingleCmsgTrunc1.client_skip
    def _testSingleCmsgTrunc1(self):
        self.assertTrue(self.misc_event.wait(timeout=self.fail_timeout))
        self.sendToServer(MSG)

    @requireAttrs(socket, "IPV6_RECVHOPLIMIT", "IPV6_HOPLIMIT")
    def testSingleCmsgTrunc2Int(self):
        self.checkHopLimitTruncatedHeader(ancbufsize=2 * SIZEOF_INT)

    @testSingleCmsgTrunc2Int.client_skip
    def _testSingleCmsgTrunc2Int(self):
        self.assertTrue(self.misc_event.wait(timeout=self.fail_timeout))
        self.sendToServer(MSG)

    @requireAttrs(socket, "IPV6_RECVHOPLIMIT", "IPV6_HOPLIMIT")
    def testSingleCmsgTruncLen0Minus1(self):
        self.checkHopLimitTruncatedHeader(ancbufsize=socket.CMSG_LEN(0) - 1)

    @testSingleCmsgTruncLen0Minus1.client_skip
    def _testSingleCmsgTruncLen0Minus1(self):
        self.assertTrue(self.misc_event.wait(timeout=self.fail_timeout))
        self.sendToServer(MSG)

    @requireAttrs(socket, "IPV6_RECVHOPLIMIT", "IPV6_HOPLIMIT")
    def testSingleCmsgTruncInData(self):
        # Test truncation of a control message inside its associated
        # data.  The message may be returned with its data truncated,
        # or not returned at all.
        self.serv_sock.setsockopt(socket.IPPROTO_IPV6,
                                  socket.IPV6_RECVHOPLIMIT, 1)
        self.misc_event.set()
        msg, ancdata, flags, addr = self.doRecvmsg(
            self.serv_sock, len(MSG), socket.CMSG_LEN(SIZEOF_INT) - 1)

        self.assertEqual(msg, MSG)
        self.checkRecvmsgAddress(addr, self.cli_addr)
        self.checkFlags(flags, eor=True, checkset=socket.MSG_CTRUNC)

        self.assertLessEqual(len(ancdata), 1)
        if ancdata:
            cmsg_level, cmsg_type, cmsg_data = ancdata[0]
            self.assertEqual(cmsg_level, socket.IPPROTO_IPV6)
            self.assertEqual(cmsg_type, socket.IPV6_HOPLIMIT)
            self.assertLess(len(cmsg_data), SIZEOF_INT)

    @testSingleCmsgTruncInData.client_skip
    def _testSingleCmsgTruncInData(self):
        self.assertTrue(self.misc_event.wait(timeout=self.fail_timeout))
        self.sendToServer(MSG)

    def checkTruncatedSecondHeader(self, ancbufsize, ignoreflags=0):
        # Receive traffic class and hop limit into ancbufsize bytes of
        # ancillary data space, which should be large enough to
        # contain the first item, but too small to contain the header
        # of the second.  Check that data is MSG, MSG_CTRUNC is set
        # (unless included in ignoreflags), and only one ancillary
        # data item is returned.
        self.serv_sock.setsockopt(socket.IPPROTO_IPV6,
                                  socket.IPV6_RECVHOPLIMIT, 1)
        self.serv_sock.setsockopt(socket.IPPROTO_IPV6,
                                  socket.IPV6_RECVTCLASS, 1)
        self.misc_event.set()
        msg, ancdata, flags, addr = self.doRecvmsg(self.serv_sock,
                                                   len(MSG), ancbufsize)

        self.assertEqual(msg, MSG)
        self.checkRecvmsgAddress(addr, self.cli_addr)
        self.checkFlags(flags, eor=True, checkset=socket.MSG_CTRUNC,
                        ignore=ignoreflags)

        self.assertEqual(len(ancdata), 1)
        cmsg_level, cmsg_type, cmsg_data = ancdata[0]
        self.assertEqual(cmsg_level, socket.IPPROTO_IPV6)
        self.assertIn(cmsg_type, {socket.IPV6_TCLASS, socket.IPV6_HOPLIMIT})
        self.assertEqual(len(cmsg_data), SIZEOF_INT)
        a = array.array("i")
        a.frombytes(cmsg_data)
        self.assertGreaterEqual(a[0], 0)
        self.assertLessEqual(a[0], 255)

    # Try the above test with various buffer sizes.

    @requireAttrs(socket, "CMSG_SPACE", "IPV6_RECVHOPLIMIT", "IPV6_HOPLIMIT",
                  "IPV6_RECVTCLASS", "IPV6_TCLASS")
    def testSecondCmsgTrunc0(self):
        self.checkTruncatedSecondHeader(socket.CMSG_SPACE(SIZEOF_INT),
                                        ignoreflags=socket.MSG_CTRUNC)

    @testSecondCmsgTrunc0.client_skip
    def _testSecondCmsgTrunc0(self):
        self.assertTrue(self.misc_event.wait(timeout=self.fail_timeout))
        self.sendToServer(MSG)

    @requireAttrs(socket, "CMSG_SPACE", "IPV6_RECVHOPLIMIT", "IPV6_HOPLIMIT",
                  "IPV6_RECVTCLASS", "IPV6_TCLASS")
    def testSecondCmsgTrunc1(self):
        self.checkTruncatedSecondHeader(socket.CMSG_SPACE(SIZEOF_INT) + 1)

    @testSecondCmsgTrunc1.client_skip
    def _testSecondCmsgTrunc1(self):
        self.assertTrue(self.misc_event.wait(timeout=self.fail_timeout))
        self.sendToServer(MSG)

    @requireAttrs(socket, "CMSG_SPACE", "IPV6_RECVHOPLIMIT", "IPV6_HOPLIMIT",
                  "IPV6_RECVTCLASS", "IPV6_TCLASS")
    def testSecondCmsgTrunc2Int(self):
        self.checkTruncatedSecondHeader(socket.CMSG_SPACE(SIZEOF_INT) +
                                        2 * SIZEOF_INT)

    @testSecondCmsgTrunc2Int.client_skip
    def _testSecondCmsgTrunc2Int(self):
        self.assertTrue(self.misc_event.wait(timeout=self.fail_timeout))
        self.sendToServer(MSG)

    @requireAttrs(socket, "CMSG_SPACE", "IPV6_RECVHOPLIMIT", "IPV6_HOPLIMIT",
                  "IPV6_RECVTCLASS", "IPV6_TCLASS")
    def testSecondCmsgTruncLen0Minus1(self):
        self.checkTruncatedSecondHeader(socket.CMSG_SPACE(SIZEOF_INT) +
                                        socket.CMSG_LEN(0) - 1)

    @testSecondCmsgTruncLen0Minus1.client_skip
    def _testSecondCmsgTruncLen0Minus1(self):
        self.assertTrue(self.misc_event.wait(timeout=self.fail_timeout))
        self.sendToServer(MSG)

    @requireAttrs(socket, "CMSG_SPACE", "IPV6_RECVHOPLIMIT", "IPV6_HOPLIMIT",
                  "IPV6_RECVTCLASS", "IPV6_TCLASS")
    def testSecomdCmsgTruncInData(self):
        # Test truncation of the second of two control messages inside
        # its associated data.
        self.serv_sock.setsockopt(socket.IPPROTO_IPV6,
                                  socket.IPV6_RECVHOPLIMIT, 1)
        self.serv_sock.setsockopt(socket.IPPROTO_IPV6,
                                  socket.IPV6_RECVTCLASS, 1)
        self.misc_event.set()
        msg, ancdata, flags, addr = self.doRecvmsg(
            self.serv_sock, len(MSG),
            socket.CMSG_SPACE(SIZEOF_INT) + socket.CMSG_LEN(SIZEOF_INT) - 1)

        self.assertEqual(msg, MSG)
        self.checkRecvmsgAddress(addr, self.cli_addr)
        self.checkFlags(flags, eor=True, checkset=socket.MSG_CTRUNC)

        cmsg_types = {socket.IPV6_TCLASS, socket.IPV6_HOPLIMIT}

        cmsg_level, cmsg_type, cmsg_data = ancdata.pop(0)
        self.assertEqual(cmsg_level, socket.IPPROTO_IPV6)
        cmsg_types.remove(cmsg_type)
        self.assertEqual(len(cmsg_data), SIZEOF_INT)
        a = array.array("i")
        a.frombytes(cmsg_data)
        self.assertGreaterEqual(a[0], 0)
        self.assertLessEqual(a[0], 255)

        if ancdata:
            cmsg_level, cmsg_type, cmsg_data = ancdata.pop(0)
            self.assertEqual(cmsg_level, socket.IPPROTO_IPV6)
            cmsg_types.remove(cmsg_type)
            self.assertLess(len(cmsg_data), SIZEOF_INT)

        self.assertEqual(ancdata, [])

    @testSecomdCmsgTruncInData.client_skip
    def _testSecomdCmsgTruncInData(self):
        self.assertTrue(self.misc_event.wait(timeout=self.fail_timeout))
        self.sendToServer(MSG)


# Derive concrete test classes for different socket types.

class SendrecvmsgUDPTestBase(SendrecvmsgDgramFlagsBase,
                             SendrecvmsgConnectionlessBase,
                             ThreadedSocketTestMixin, UDPTestBase):
    pass

@requireAttrs(socket.socket, "sendmsg")
@unittest.skipUnless(thread, 'Threading required for this test.')
class SendmsgUDPTest(SendmsgConnectionlessTests, SendrecvmsgUDPTestBase):
    pass

@requireAttrs(socket.socket, "recvmsg")
@unittest.skipUnless(thread, 'Threading required for this test.')
class RecvmsgUDPTest(RecvmsgTests, SendrecvmsgUDPTestBase):
    pass

@requireAttrs(socket.socket, "recvmsg_into")
@unittest.skipUnless(thread, 'Threading required for this test.')
class RecvmsgIntoUDPTest(RecvmsgIntoTests, SendrecvmsgUDPTestBase):
    pass


class SendrecvmsgUDP6TestBase(SendrecvmsgDgramFlagsBase,
                              SendrecvmsgConnectionlessBase,
                              ThreadedSocketTestMixin, UDP6TestBase):
    pass

@requireAttrs(socket.socket, "sendmsg")
@unittest.skipUnless(support.IPV6_ENABLED, 'IPv6 required for this test.')
@requireSocket("AF_INET6", "SOCK_DGRAM")
@unittest.skipUnless(thread, 'Threading required for this test.')
class SendmsgUDP6Test(SendmsgConnectionlessTests, SendrecvmsgUDP6TestBase):
    pass

@requireAttrs(socket.socket, "recvmsg")
@unittest.skipUnless(support.IPV6_ENABLED, 'IPv6 required for this test.')
@requireSocket("AF_INET6", "SOCK_DGRAM")
@unittest.skipUnless(thread, 'Threading required for this test.')
class RecvmsgUDP6Test(RecvmsgTests, SendrecvmsgUDP6TestBase):
    pass

@requireAttrs(socket.socket, "recvmsg_into")
@unittest.skipUnless(support.IPV6_ENABLED, 'IPv6 required for this test.')
@requireSocket("AF_INET6", "SOCK_DGRAM")
@unittest.skipUnless(thread, 'Threading required for this test.')
class RecvmsgIntoUDP6Test(RecvmsgIntoTests, SendrecvmsgUDP6TestBase):
    pass

@requireAttrs(socket.socket, "recvmsg")
@unittest.skipUnless(support.IPV6_ENABLED, 'IPv6 required for this test.')
@requireAttrs(socket, "IPPROTO_IPV6")
@requireSocket("AF_INET6", "SOCK_DGRAM")
@unittest.skipUnless(thread, 'Threading required for this test.')
class RecvmsgRFC3542AncillaryUDP6Test(RFC3542AncillaryTest,
                                      SendrecvmsgUDP6TestBase):
    pass

@requireAttrs(socket.socket, "recvmsg_into")
@unittest.skipUnless(support.IPV6_ENABLED, 'IPv6 required for this test.')
@requireAttrs(socket, "IPPROTO_IPV6")
@requireSocket("AF_INET6", "SOCK_DGRAM")
@unittest.skipUnless(thread, 'Threading required for this test.')
class RecvmsgIntoRFC3542AncillaryUDP6Test(RecvmsgIntoMixin,
                                          RFC3542AncillaryTest,
                                          SendrecvmsgUDP6TestBase):
    pass


class SendrecvmsgTCPTestBase(SendrecvmsgConnectedBase,
                             ConnectedStreamTestMixin, TCPTestBase):
    pass

@requireAttrs(socket.socket, "sendmsg")
@unittest.skipUnless(thread, 'Threading required for this test.')
class SendmsgTCPTest(SendmsgStreamTests, SendrecvmsgTCPTestBase):
    pass

@requireAttrs(socket.socket, "recvmsg")
@unittest.skipUnless(thread, 'Threading required for this test.')
class RecvmsgTCPTest(RecvmsgTests, RecvmsgGenericStreamTests,
                     SendrecvmsgTCPTestBase):
    pass

@requireAttrs(socket.socket, "recvmsg_into")
@unittest.skipUnless(thread, 'Threading required for this test.')
class RecvmsgIntoTCPTest(RecvmsgIntoTests, RecvmsgGenericStreamTests,
                         SendrecvmsgTCPTestBase):
    pass


class SendrecvmsgSCTPStreamTestBase(SendrecvmsgSCTPFlagsBase,
                                    SendrecvmsgConnectedBase,
                                    ConnectedStreamTestMixin, SCTPStreamBase):
    pass

@requireAttrs(socket.socket, "sendmsg")
@requireSocket("AF_INET", "SOCK_STREAM", "IPPROTO_SCTP")
@unittest.skipUnless(thread, 'Threading required for this test.')
class SendmsgSCTPStreamTest(SendmsgStreamTests, SendrecvmsgSCTPStreamTestBase):
    pass

@requireAttrs(socket.socket, "recvmsg")
@requireSocket("AF_INET", "SOCK_STREAM", "IPPROTO_SCTP")
@unittest.skipUnless(thread, 'Threading required for this test.')
class RecvmsgSCTPStreamTest(RecvmsgTests, RecvmsgGenericStreamTests,
                            SendrecvmsgSCTPStreamTestBase):

    def testRecvmsgEOF(self):
        try:
            super(RecvmsgSCTPStreamTest, self).testRecvmsgEOF()
        except OSError as e:
            if e.errno != errno.ENOTCONN:
                raise
            self.skipTest("sporadic ENOTCONN (kernel issue?) - see issue #13876")

@requireAttrs(socket.socket, "recvmsg_into")
@requireSocket("AF_INET", "SOCK_STREAM", "IPPROTO_SCTP")
@unittest.skipUnless(thread, 'Threading required for this test.')
class RecvmsgIntoSCTPStreamTest(RecvmsgIntoTests, RecvmsgGenericStreamTests,
                                SendrecvmsgSCTPStreamTestBase):

    def testRecvmsgEOF(self):
        try:
            super(RecvmsgIntoSCTPStreamTest, self).testRecvmsgEOF()
        except OSError as e:
            if e.errno != errno.ENOTCONN:
                raise
            self.skipTest("sporadic ENOTCONN (kernel issue?) - see issue #13876")


class SendrecvmsgUnixStreamTestBase(SendrecvmsgConnectedBase,
                                    ConnectedStreamTestMixin, UnixStreamBase):
    pass

@requireAttrs(socket.socket, "sendmsg")
@requireAttrs(socket, "AF_UNIX")
@unittest.skipUnless(thread, 'Threading required for this test.')
class SendmsgUnixStreamTest(SendmsgStreamTests, SendrecvmsgUnixStreamTestBase):
    pass

@requireAttrs(socket.socket, "recvmsg")
@requireAttrs(socket, "AF_UNIX")
@unittest.skipUnless(thread, 'Threading required for this test.')
class RecvmsgUnixStreamTest(RecvmsgTests, RecvmsgGenericStreamTests,
                            SendrecvmsgUnixStreamTestBase):
    pass

@requireAttrs(socket.socket, "recvmsg_into")
@requireAttrs(socket, "AF_UNIX")
@unittest.skipUnless(thread, 'Threading required for this test.')
class RecvmsgIntoUnixStreamTest(RecvmsgIntoTests, RecvmsgGenericStreamTests,
                                SendrecvmsgUnixStreamTestBase):
    pass

@requireAttrs(socket.socket, "sendmsg", "recvmsg")
@requireAttrs(socket, "AF_UNIX", "SOL_SOCKET", "SCM_RIGHTS")
@unittest.skipUnless(thread, 'Threading required for this test.')
class RecvmsgSCMRightsStreamTest(SCMRightsTest, SendrecvmsgUnixStreamTestBase):
    pass

@requireAttrs(socket.socket, "sendmsg", "recvmsg_into")
@requireAttrs(socket, "AF_UNIX", "SOL_SOCKET", "SCM_RIGHTS")
@unittest.skipUnless(thread, 'Threading required for this test.')
class RecvmsgIntoSCMRightsStreamTest(RecvmsgIntoMixin, SCMRightsTest,
                                     SendrecvmsgUnixStreamTestBase):
    pass


# Test interrupting the interruptible send/receive methods with a
# signal when a timeout is set.  These tests avoid having multiple
# threads alive during the test so that the OS cannot deliver the
# signal to the wrong one.

class InterruptedTimeoutBase(unittest.TestCase):
    # Base class for interrupted send/receive tests.  Installs an
    # empty handler for SIGALRM and removes it on teardown, along with
    # any scheduled alarms.

    def setUp(self):
        super().setUp()
        orig_alrm_handler = signal.signal(signal.SIGALRM,
                                          lambda signum, frame: None)
        self.addCleanup(signal.signal, signal.SIGALRM, orig_alrm_handler)
        self.addCleanup(self.setAlarm, 0)

    # Timeout for socket operations
    timeout = 4.0

    # Provide setAlarm() method to schedule delivery of SIGALRM after
    # given number of seconds, or cancel it if zero, and an
    # appropriate time value to use.  Use setitimer() if available.
    if hasattr(signal, "setitimer"):
        alarm_time = 0.05

        def setAlarm(self, seconds):
            signal.setitimer(signal.ITIMER_REAL, seconds)
    else:
        # Old systems may deliver the alarm up to one second early
        alarm_time = 2

        def setAlarm(self, seconds):
            signal.alarm(seconds)


# Require siginterrupt() in order to ensure that system calls are
# interrupted by default.
@requireAttrs(signal, "siginterrupt")
@unittest.skipUnless(hasattr(signal, "alarm") or hasattr(signal, "setitimer"),
                     "Don't have signal.alarm or signal.setitimer")
class InterruptedRecvTimeoutTest(InterruptedTimeoutBase, UDPTestBase):
    # Test interrupting the recv*() methods with signals when a
    # timeout is set.

    def setUp(self):
        super().setUp()
        self.serv.settimeout(self.timeout)

    def checkInterruptedRecv(self, func, *args, **kwargs):
        # Check that func(*args, **kwargs) raises socket.error with an
        # errno of EINTR when interrupted by a signal.
        self.setAlarm(self.alarm_time)
        with self.assertRaises(socket.error) as cm:
            func(*args, **kwargs)
        self.assertNotIsInstance(cm.exception, socket.timeout)
        self.assertEqual(cm.exception.errno, errno.EINTR)

    def testInterruptedRecvTimeout(self):
        self.checkInterruptedRecv(self.serv.recv, 1024)

    def testInterruptedRecvIntoTimeout(self):
        self.checkInterruptedRecv(self.serv.recv_into, bytearray(1024))

    def testInterruptedRecvfromTimeout(self):
        self.checkInterruptedRecv(self.serv.recvfrom, 1024)

    def testInterruptedRecvfromIntoTimeout(self):
        self.checkInterruptedRecv(self.serv.recvfrom_into, bytearray(1024))

    @requireAttrs(socket.socket, "recvmsg")
    def testInterruptedRecvmsgTimeout(self):
        self.checkInterruptedRecv(self.serv.recvmsg, 1024)

    @requireAttrs(socket.socket, "recvmsg_into")
    def testInterruptedRecvmsgIntoTimeout(self):
        self.checkInterruptedRecv(self.serv.recvmsg_into, [bytearray(1024)])


# Require siginterrupt() in order to ensure that system calls are
# interrupted by default.
@requireAttrs(signal, "siginterrupt")
@unittest.skipUnless(hasattr(signal, "alarm") or hasattr(signal, "setitimer"),
                     "Don't have signal.alarm or signal.setitimer")
@unittest.skipUnless(thread, 'Threading required for this test.')
class InterruptedSendTimeoutTest(InterruptedTimeoutBase,
                                 ThreadSafeCleanupTestCase,
                                 SocketListeningTestMixin, TCPTestBase):
    # Test interrupting the interruptible send*() methods with signals
    # when a timeout is set.

    def setUp(self):
        super().setUp()
        self.serv_conn = self.newSocket()
        self.addCleanup(self.serv_conn.close)
        # Use a thread to complete the connection, but wait for it to
        # terminate before running the test, so that there is only one
        # thread to accept the signal.
        cli_thread = threading.Thread(target=self.doConnect)
        cli_thread.start()
        self.cli_conn, addr = self.serv.accept()
        self.addCleanup(self.cli_conn.close)
        cli_thread.join()
        self.serv_conn.settimeout(self.timeout)

    def doConnect(self):
        self.serv_conn.connect(self.serv_addr)

    def checkInterruptedSend(self, func, *args, **kwargs):
        # Check that func(*args, **kwargs), run in a loop, raises
        # socket.error with an errno of EINTR when interrupted by a
        # signal.
        with self.assertRaises(socket.error) as cm:
            while True:
                self.setAlarm(self.alarm_time)
                func(*args, **kwargs)
        self.assertNotIsInstance(cm.exception, socket.timeout)
        self.assertEqual(cm.exception.errno, errno.EINTR)

    # Issue #12958: The following tests have problems on Mac OS X
    @support.anticipate_failure(sys.platform == "darwin")
    def testInterruptedSendTimeout(self):
        self.checkInterruptedSend(self.serv_conn.send, b"a"*512)

    @support.anticipate_failure(sys.platform == "darwin")
    def testInterruptedSendtoTimeout(self):
        # Passing an actual address here as Python's wrapper for
        # sendto() doesn't allow passing a zero-length one; POSIX
        # requires that the address is ignored since the socket is
        # connection-mode, however.
        self.checkInterruptedSend(self.serv_conn.sendto, b"a"*512,
                                  self.serv_addr)

    @support.anticipate_failure(sys.platform == "darwin")
    @requireAttrs(socket.socket, "sendmsg")
    def testInterruptedSendmsgTimeout(self):
        self.checkInterruptedSend(self.serv_conn.sendmsg, [b"a"*512])


@unittest.skipUnless(thread, 'Threading required for this test.')
class TCPCloserTest(ThreadedTCPSocketTest):

    def testClose(self):
        conn, addr = self.serv.accept()
        conn.close()

        sd = self.cli
        read, write, err = select.select([sd], [], [], 1.0)
        self.assertEqual(read, [sd])
        self.assertEqual(sd.recv(1), b'')

        # Calling close() many times should be safe.
        conn.close()
        conn.close()

    def _testClose(self):
        self.cli.connect((HOST, self.port))
        time.sleep(1.0)

@unittest.skipUnless(thread, 'Threading required for this test.')
class BasicSocketPairTest(SocketPairTest):

    def __init__(self, methodName='runTest'):
        SocketPairTest.__init__(self, methodName=methodName)

    def _check_defaults(self, sock):
        self.assertIsInstance(sock, socket.socket)
        if hasattr(socket, 'AF_UNIX'):
            self.assertEqual(sock.family, socket.AF_UNIX)
        else:
            self.assertEqual(sock.family, socket.AF_INET)
        self.assertEqual(sock.type, socket.SOCK_STREAM)
        self.assertEqual(sock.proto, 0)

    def _testDefaults(self):
        self._check_defaults(self.cli)

    def testDefaults(self):
        self._check_defaults(self.serv)

    def testRecv(self):
        msg = self.serv.recv(1024)
        self.assertEqual(msg, MSG)

    def _testRecv(self):
        self.cli.send(MSG)

    def testSend(self):
        self.serv.send(MSG)

    def _testSend(self):
        msg = self.cli.recv(1024)
        self.assertEqual(msg, MSG)

@unittest.skipUnless(thread, 'Threading required for this test.')
class NonBlockingTCPTests(ThreadedTCPSocketTest):

    def __init__(self, methodName='runTest'):
        ThreadedTCPSocketTest.__init__(self, methodName=methodName)

    def testSetBlocking(self):
        # Testing whether set blocking works
        self.serv.setblocking(True)
        self.assertIsNone(self.serv.gettimeout())
        self.serv.setblocking(False)
        self.assertEqual(self.serv.gettimeout(), 0.0)
        start = time.time()
        try:
            self.serv.accept()
        except socket.error:
            pass
        end = time.time()
        self.assertTrue((end - start) < 1.0, "Error setting non-blocking mode.")
        # Issue 15989
        if _testcapi.UINT_MAX < _testcapi.ULONG_MAX:
            self.serv.setblocking(_testcapi.UINT_MAX + 1)
            self.assertIsNone(self.serv.gettimeout())

    def _testSetBlocking(self):
        pass

    if hasattr(socket, "SOCK_NONBLOCK"):
        @support.requires_linux_version(2, 6, 28)
        def testInitNonBlocking(self):
            # reinit server socket
            self.serv.close()
            self.serv = socket.socket(socket.AF_INET, socket.SOCK_STREAM |
                                                      socket.SOCK_NONBLOCK)
            self.port = support.bind_port(self.serv)
            self.serv.listen(1)
            # actual testing
            start = time.time()
            try:
                self.serv.accept()
            except socket.error:
                pass
            end = time.time()
            self.assertTrue((end - start) < 1.0, "Error creating with non-blocking mode.")

        def _testInitNonBlocking(self):
            pass

    def testInheritFlags(self):
        # Issue #7995: when calling accept() on a listening socket with a
        # timeout, the resulting socket should not be non-blocking.
        self.serv.settimeout(10)
        try:
            conn, addr = self.serv.accept()
            message = conn.recv(len(MSG))
        finally:
            conn.close()
            self.serv.settimeout(None)

    def _testInheritFlags(self):
        time.sleep(0.1)
        self.cli.connect((HOST, self.port))
        time.sleep(0.5)
        self.cli.send(MSG)

    def testAccept(self):
        # Testing non-blocking accept
        self.serv.setblocking(0)
        try:
            conn, addr = self.serv.accept()
        except socket.error:
            pass
        else:
            self.fail("Error trying to do non-blocking accept.")
        read, write, err = select.select([self.serv], [], [])
        if self.serv in read:
            conn, addr = self.serv.accept()
            conn.close()
        else:
            self.fail("Error trying to do accept after select.")

    def _testAccept(self):
        time.sleep(0.1)
        self.cli.connect((HOST, self.port))

    def testConnect(self):
        # Testing non-blocking connect
        conn, addr = self.serv.accept()
        conn.close()

    def _testConnect(self):
        self.cli.settimeout(10)
        self.cli.connect((HOST, self.port))

    def testRecv(self):
        # Testing non-blocking recv
        conn, addr = self.serv.accept()
        conn.setblocking(0)
        try:
            msg = conn.recv(len(MSG))
        except socket.error:
            pass
        else:
            self.fail("Error trying to do non-blocking recv.")
        read, write, err = select.select([conn], [], [])
        if conn in read:
            msg = conn.recv(len(MSG))
            conn.close()
            self.assertEqual(msg, MSG)
        else:
            self.fail("Error during select call to non-blocking socket.")

    def _testRecv(self):
        self.cli.connect((HOST, self.port))
        time.sleep(0.1)
        self.cli.send(MSG)

@unittest.skipUnless(thread, 'Threading required for this test.')
class FileObjectClassTestCase(SocketConnectedTest):
    """Unit tests for the object returned by socket.makefile()

    self.read_file is the io object returned by makefile() on
    the client connection.  You can read from this file to
    get output from the server.

    self.write_file is the io object returned by makefile() on the
    server connection.  You can write to this file to send output
    to the client.
    """

    bufsize = -1 # Use default buffer size
    encoding = 'utf-8'
    errors = 'strict'
    newline = None

    read_mode = 'rb'
    read_msg = MSG
    write_mode = 'wb'
    write_msg = MSG

    def __init__(self, methodName='runTest'):
        SocketConnectedTest.__init__(self, methodName=methodName)

    def setUp(self):
        self.evt1, self.evt2, self.serv_finished, self.cli_finished = [
            threading.Event() for i in range(4)]
        SocketConnectedTest.setUp(self)
        self.read_file = self.cli_conn.makefile(
            self.read_mode, self.bufsize,
            encoding = self.encoding,
            errors = self.errors,
            newline = self.newline)

    def tearDown(self):
        self.serv_finished.set()
        self.read_file.close()
        self.assertTrue(self.read_file.closed)
        self.read_file = None
        SocketConnectedTest.tearDown(self)

    def clientSetUp(self):
        SocketConnectedTest.clientSetUp(self)
        self.write_file = self.serv_conn.makefile(
            self.write_mode, self.bufsize,
            encoding = self.encoding,
            errors = self.errors,
            newline = self.newline)

    def clientTearDown(self):
        self.cli_finished.set()
        self.write_file.close()
        self.assertTrue(self.write_file.closed)
        self.write_file = None
        SocketConnectedTest.clientTearDown(self)

    def testReadAfterTimeout(self):
        # Issue #7322: A file object must disallow further reads
        # after a timeout has occurred.
        self.cli_conn.settimeout(1)
        self.read_file.read(3)
        # First read raises a timeout
        self.assertRaises(socket.timeout, self.read_file.read, 1)
        # Second read is disallowed
        with self.assertRaises(IOError) as ctx:
            self.read_file.read(1)
        self.assertIn("cannot read from timed out object", str(ctx.exception))

    def _testReadAfterTimeout(self):
        self.write_file.write(self.write_msg[0:3])
        self.write_file.flush()
        self.serv_finished.wait()

    def testSmallRead(self):
        # Performing small file read test
        first_seg = self.read_file.read(len(self.read_msg)-3)
        second_seg = self.read_file.read(3)
        msg = first_seg + second_seg
        self.assertEqual(msg, self.read_msg)

    def _testSmallRead(self):
        self.write_file.write(self.write_msg)
        self.write_file.flush()

    def testFullRead(self):
        # read until EOF
        msg = self.read_file.read()
        self.assertEqual(msg, self.read_msg)

    def _testFullRead(self):
        self.write_file.write(self.write_msg)
        self.write_file.close()

    def testUnbufferedRead(self):
        # Performing unbuffered file read test
        buf = type(self.read_msg)()
        while 1:
            char = self.read_file.read(1)
            if not char:
                break
            buf += char
        self.assertEqual(buf, self.read_msg)

    def _testUnbufferedRead(self):
        self.write_file.write(self.write_msg)
        self.write_file.flush()

    def testReadline(self):
        # Performing file readline test
        line = self.read_file.readline()
        self.assertEqual(line, self.read_msg)

    def _testReadline(self):
        self.write_file.write(self.write_msg)
        self.write_file.flush()

    def testCloseAfterMakefile(self):
        # The file returned by makefile should keep the socket open.
        self.cli_conn.close()
        # read until EOF
        msg = self.read_file.read()
        self.assertEqual(msg, self.read_msg)

    def _testCloseAfterMakefile(self):
        self.write_file.write(self.write_msg)
        self.write_file.flush()

    def testMakefileAfterMakefileClose(self):
        self.read_file.close()
        msg = self.cli_conn.recv(len(MSG))
        if isinstance(self.read_msg, str):
            msg = msg.decode()
        self.assertEqual(msg, self.read_msg)

    def _testMakefileAfterMakefileClose(self):
        self.write_file.write(self.write_msg)
        self.write_file.flush()

    def testClosedAttr(self):
        self.assertTrue(not self.read_file.closed)

    def _testClosedAttr(self):
        self.assertTrue(not self.write_file.closed)

    def testAttributes(self):
        self.assertEqual(self.read_file.mode, self.read_mode)
        self.assertEqual(self.read_file.name, self.cli_conn.fileno())

    def _testAttributes(self):
        self.assertEqual(self.write_file.mode, self.write_mode)
        self.assertEqual(self.write_file.name, self.serv_conn.fileno())

    def testRealClose(self):
        self.read_file.close()
        self.assertRaises(ValueError, self.read_file.fileno)
        self.cli_conn.close()
        self.assertRaises(socket.error, self.cli_conn.getsockname)

    def _testRealClose(self):
        pass


class FileObjectInterruptedTestCase(unittest.TestCase):
    """Test that the file object correctly handles EINTR internally."""

    class MockSocket(object):
        def __init__(self, recv_funcs=()):
            # A generator that returns callables that we'll call for each
            # call to recv().
            self._recv_step = iter(recv_funcs)

        def recv_into(self, buffer):
            data = next(self._recv_step)()
            assert len(buffer) >= len(data)
            buffer[:len(data)] = data
            return len(data)

        def _decref_socketios(self):
            pass

        def _textiowrap_for_test(self, buffering=-1):
            raw = socket.SocketIO(self, "r")
            if buffering < 0:
                buffering = io.DEFAULT_BUFFER_SIZE
            if buffering == 0:
                return raw
            buffer = io.BufferedReader(raw, buffering)
            text = io.TextIOWrapper(buffer, None, None)
            text.mode = "rb"
            return text

    @staticmethod
    def _raise_eintr():
        raise socket.error(errno.EINTR, "interrupted")

    def _textiowrap_mock_socket(self, mock, buffering=-1):
        raw = socket.SocketIO(mock, "r")
        if buffering < 0:
            buffering = io.DEFAULT_BUFFER_SIZE
        if buffering == 0:
            return raw
        buffer = io.BufferedReader(raw, buffering)
        text = io.TextIOWrapper(buffer, None, None)
        text.mode = "rb"
        return text

    def _test_readline(self, size=-1, buffering=-1):
        mock_sock = self.MockSocket(recv_funcs=[
                lambda : b"This is the first line\nAnd the sec",
                self._raise_eintr,
                lambda : b"ond line is here\n",
                lambda : b"",
                lambda : b"",  # XXX(gps): io library does an extra EOF read
            ])
        fo = mock_sock._textiowrap_for_test(buffering=buffering)
        self.assertEqual(fo.readline(size), "This is the first line\n")
        self.assertEqual(fo.readline(size), "And the second line is here\n")

    def _test_read(self, size=-1, buffering=-1):
        mock_sock = self.MockSocket(recv_funcs=[
                lambda : b"This is the first line\nAnd the sec",
                self._raise_eintr,
                lambda : b"ond line is here\n",
                lambda : b"",
                lambda : b"",  # XXX(gps): io library does an extra EOF read
            ])
        expecting = (b"This is the first line\n"
                     b"And the second line is here\n")
        fo = mock_sock._textiowrap_for_test(buffering=buffering)
        if buffering == 0:
            data = b''
        else:
            data = ''
            expecting = expecting.decode('utf-8')
        while len(data) != len(expecting):
            part = fo.read(size)
            if not part:
                break
            data += part
        self.assertEqual(data, expecting)

    def test_default(self):
        self._test_readline()
        self._test_readline(size=100)
        self._test_read()
        self._test_read(size=100)

    def test_with_1k_buffer(self):
        self._test_readline(buffering=1024)
        self._test_readline(size=100, buffering=1024)
        self._test_read(buffering=1024)
        self._test_read(size=100, buffering=1024)

    def _test_readline_no_buffer(self, size=-1):
        mock_sock = self.MockSocket(recv_funcs=[
                lambda : b"a",
                lambda : b"\n",
                lambda : b"B",
                self._raise_eintr,
                lambda : b"b",
                lambda : b"",
            ])
        fo = mock_sock._textiowrap_for_test(buffering=0)
        self.assertEqual(fo.readline(size), b"a\n")
        self.assertEqual(fo.readline(size), b"Bb")

    def test_no_buffer(self):
        self._test_readline_no_buffer()
        self._test_readline_no_buffer(size=4)
        self._test_read(buffering=0)
        self._test_read(size=100, buffering=0)


class UnbufferedFileObjectClassTestCase(FileObjectClassTestCase):

    """Repeat the tests from FileObjectClassTestCase with bufsize==0.

    In this case (and in this case only), it should be possible to
    create a file object, read a line from it, create another file
    object, read another line from it, without loss of data in the
    first file object's buffer.  Note that http.client relies on this
    when reading multiple requests from the same socket."""

    bufsize = 0 # Use unbuffered mode

    def testUnbufferedReadline(self):
        # Read a line, create a new file object, read another line with it
        line = self.read_file.readline() # first line
        self.assertEqual(line, b"A. " + self.write_msg) # first line
        self.read_file = self.cli_conn.makefile('rb', 0)
        line = self.read_file.readline() # second line
        self.assertEqual(line, b"B. " + self.write_msg) # second line

    def _testUnbufferedReadline(self):
        self.write_file.write(b"A. " + self.write_msg)
        self.write_file.write(b"B. " + self.write_msg)
        self.write_file.flush()

    def testMakefileClose(self):
        # The file returned by makefile should keep the socket open...
        self.cli_conn.close()
        msg = self.cli_conn.recv(1024)
        self.assertEqual(msg, self.read_msg)
        # ...until the file is itself closed
        self.read_file.close()
        self.assertRaises(socket.error, self.cli_conn.recv, 1024)

    def _testMakefileClose(self):
        self.write_file.write(self.write_msg)
        self.write_file.flush()

    def testMakefileCloseSocketDestroy(self):
        refcount_before = sys.getrefcount(self.cli_conn)
        self.read_file.close()
        refcount_after = sys.getrefcount(self.cli_conn)
        self.assertEqual(refcount_before - 1, refcount_after)

    def _testMakefileCloseSocketDestroy(self):
        pass

    # Non-blocking ops
    # NOTE: to set `read_file` as non-blocking, we must call
    # `cli_conn.setblocking` and vice-versa (see setUp / clientSetUp).

    def testSmallReadNonBlocking(self):
        self.cli_conn.setblocking(False)
        self.assertEqual(self.read_file.readinto(bytearray(10)), None)
        self.assertEqual(self.read_file.read(len(self.read_msg) - 3), None)
        self.evt1.set()
        self.evt2.wait(1.0)
        first_seg = self.read_file.read(len(self.read_msg) - 3)
        if first_seg is None:
            # Data not arrived (can happen under Windows), wait a bit
            time.sleep(0.5)
            first_seg = self.read_file.read(len(self.read_msg) - 3)
        buf = bytearray(10)
        n = self.read_file.readinto(buf)
        self.assertEqual(n, 3)
        msg = first_seg + buf[:n]
        self.assertEqual(msg, self.read_msg)
        self.assertEqual(self.read_file.readinto(bytearray(16)), None)
        self.assertEqual(self.read_file.read(1), None)

    def _testSmallReadNonBlocking(self):
        self.evt1.wait(1.0)
        self.write_file.write(self.write_msg)
        self.write_file.flush()
        self.evt2.set()
        # Avoid cloding the socket before the server test has finished,
        # otherwise system recv() will return 0 instead of EWOULDBLOCK.
        self.serv_finished.wait(5.0)

    def testWriteNonBlocking(self):
        self.cli_finished.wait(5.0)
        # The client thread can't skip directly - the SkipTest exception
        # would appear as a failure.
        if self.serv_skipped:
            self.skipTest(self.serv_skipped)

    def _testWriteNonBlocking(self):
        self.serv_skipped = None
        self.serv_conn.setblocking(False)
        # Try to saturate the socket buffer pipe with repeated large writes.
        BIG = b"x" * (1024 ** 2)
        LIMIT = 10
        # The first write() succeeds since a chunk of data can be buffered
        n = self.write_file.write(BIG)
        self.assertGreater(n, 0)
        for i in range(LIMIT):
            n = self.write_file.write(BIG)
            if n is None:
                # Succeeded
                break
            self.assertGreater(n, 0)
        else:
            # Let us know that this test didn't manage to establish
            # the expected conditions. This is not a failure in itself but,
            # if it happens repeatedly, the test should be fixed.
            self.serv_skipped = "failed to saturate the socket buffer"


class LineBufferedFileObjectClassTestCase(FileObjectClassTestCase):

    bufsize = 1 # Default-buffered for reading; line-buffered for writing


class SmallBufferedFileObjectClassTestCase(FileObjectClassTestCase):

    bufsize = 2 # Exercise the buffering code


class UnicodeReadFileObjectClassTestCase(FileObjectClassTestCase):
    """Tests for socket.makefile() in text mode (rather than binary)"""

    read_mode = 'r'
    read_msg = MSG.decode('utf-8')
    write_mode = 'wb'
    write_msg = MSG
    newline = ''


class UnicodeWriteFileObjectClassTestCase(FileObjectClassTestCase):
    """Tests for socket.makefile() in text mode (rather than binary)"""

    read_mode = 'rb'
    read_msg = MSG
    write_mode = 'w'
    write_msg = MSG.decode('utf-8')
    newline = ''


class UnicodeReadWriteFileObjectClassTestCase(FileObjectClassTestCase):
    """Tests for socket.makefile() in text mode (rather than binary)"""

    read_mode = 'r'
    read_msg = MSG.decode('utf-8')
    write_mode = 'w'
    write_msg = MSG.decode('utf-8')
    newline = ''


class NetworkConnectionTest(object):
    """Prove network connection."""

    def clientSetUp(self):
        # We're inherited below by BasicTCPTest2, which also inherits
        # BasicTCPTest, which defines self.port referenced below.
        self.cli = socket.create_connection((HOST, self.port))
        self.serv_conn = self.cli

class BasicTCPTest2(NetworkConnectionTest, BasicTCPTest):
    """Tests that NetworkConnection does not break existing TCP functionality.
    """

class NetworkConnectionNoServer(unittest.TestCase):

    class MockSocket(socket.socket):
        def connect(self, *args):
            raise socket.timeout('timed out')

    @contextlib.contextmanager
    def mocked_socket_module(self):
        """Return a socket which times out on connect"""
        old_socket = socket.socket
        socket.socket = self.MockSocket
        try:
            yield
        finally:
            socket.socket = old_socket

    def test_connect(self):
        port = support.find_unused_port()
        cli = socket.socket(socket.AF_INET, socket.SOCK_STREAM)
        self.addCleanup(cli.close)
        with self.assertRaises(socket.error) as cm:
            cli.connect((HOST, port))
        self.assertEqual(cm.exception.errno, errno.ECONNREFUSED)

    def test_create_connection(self):
        # Issue #9792: errors raised by create_connection() should have
        # a proper errno attribute.
        port = support.find_unused_port()
        with self.assertRaises(socket.error) as cm:
            socket.create_connection((HOST, port))

        # Issue #16257: create_connection() calls getaddrinfo() against
        # 'localhost'.  This may result in an IPV6 addr being returned
        # as well as an IPV4 one:
        #   >>> socket.getaddrinfo('localhost', port, 0, SOCK_STREAM)
        #   >>> [(2,  2, 0, '', ('127.0.0.1', 41230)),
        #        (26, 2, 0, '', ('::1', 41230, 0, 0))]
        #
        # create_connection() enumerates through all the addresses returned
        # and if it doesn't successfully bind to any of them, it propagates
        # the last exception it encountered.
        #
        # On Solaris, ENETUNREACH is returned in this circumstance instead
        # of ECONNREFUSED.  So, if that errno exists, add it to our list of
        # expected errnos.
        expected_errnos = [ errno.ECONNREFUSED, ]
        if hasattr(errno, 'ENETUNREACH'):
            expected_errnos.append(errno.ENETUNREACH)

        self.assertIn(cm.exception.errno, expected_errnos)

    def test_create_connection_timeout(self):
        # Issue #9792: create_connection() should not recast timeout errors
        # as generic socket errors.
        with self.mocked_socket_module():
            with self.assertRaises(socket.timeout):
                socket.create_connection((HOST, 1234))


@unittest.skipUnless(thread, 'Threading required for this test.')
class NetworkConnectionAttributesTest(SocketTCPTest, ThreadableTest):

    def __init__(self, methodName='runTest'):
        SocketTCPTest.__init__(self, methodName=methodName)
        ThreadableTest.__init__(self)

    def clientSetUp(self):
        self.source_port = support.find_unused_port()

    def clientTearDown(self):
        self.cli.close()
        self.cli = None
        ThreadableTest.clientTearDown(self)

    def _justAccept(self):
        conn, addr = self.serv.accept()
        conn.close()

    testFamily = _justAccept
    def _testFamily(self):
        self.cli = socket.create_connection((HOST, self.port), timeout=30)
        self.addCleanup(self.cli.close)
        self.assertEqual(self.cli.family, 2)

    testSourceAddress = _justAccept
    def _testSourceAddress(self):
        self.cli = socket.create_connection((HOST, self.port), timeout=30,
                source_address=('', self.source_port))
        self.addCleanup(self.cli.close)
        self.assertEqual(self.cli.getsockname()[1], self.source_port)
        # The port number being used is sufficient to show that the bind()
        # call happened.

    testTimeoutDefault = _justAccept
    def _testTimeoutDefault(self):
        # passing no explicit timeout uses socket's global default
        self.assertTrue(socket.getdefaulttimeout() is None)
        socket.setdefaulttimeout(42)
        try:
            self.cli = socket.create_connection((HOST, self.port))
            self.addCleanup(self.cli.close)
        finally:
            socket.setdefaulttimeout(None)
        self.assertEqual(self.cli.gettimeout(), 42)

    testTimeoutNone = _justAccept
    def _testTimeoutNone(self):
        # None timeout means the same as sock.settimeout(None)
        self.assertTrue(socket.getdefaulttimeout() is None)
        socket.setdefaulttimeout(30)
        try:
            self.cli = socket.create_connection((HOST, self.port), timeout=None)
            self.addCleanup(self.cli.close)
        finally:
            socket.setdefaulttimeout(None)
        self.assertEqual(self.cli.gettimeout(), None)

    testTimeoutValueNamed = _justAccept
    def _testTimeoutValueNamed(self):
        self.cli = socket.create_connection((HOST, self.port), timeout=30)
        self.assertEqual(self.cli.gettimeout(), 30)

    testTimeoutValueNonamed = _justAccept
    def _testTimeoutValueNonamed(self):
        self.cli = socket.create_connection((HOST, self.port), 30)
        self.addCleanup(self.cli.close)
        self.assertEqual(self.cli.gettimeout(), 30)

@unittest.skipUnless(thread, 'Threading required for this test.')
class NetworkConnectionBehaviourTest(SocketTCPTest, ThreadableTest):

    def __init__(self, methodName='runTest'):
        SocketTCPTest.__init__(self, methodName=methodName)
        ThreadableTest.__init__(self)

    def clientSetUp(self):
        pass

    def clientTearDown(self):
        self.cli.close()
        self.cli = None
        ThreadableTest.clientTearDown(self)

    def testInsideTimeout(self):
        conn, addr = self.serv.accept()
        self.addCleanup(conn.close)
        time.sleep(3)
        conn.send(b"done!")
    testOutsideTimeout = testInsideTimeout

    def _testInsideTimeout(self):
        self.cli = sock = socket.create_connection((HOST, self.port))
        data = sock.recv(5)
        self.assertEqual(data, b"done!")

    def _testOutsideTimeout(self):
        self.cli = sock = socket.create_connection((HOST, self.port), timeout=1)
        self.assertRaises(socket.timeout, lambda: sock.recv(5))


class TCPTimeoutTest(SocketTCPTest):

    def testTCPTimeout(self):
        def raise_timeout(*args, **kwargs):
            self.serv.settimeout(1.0)
            self.serv.accept()
        self.assertRaises(socket.timeout, raise_timeout,
                              "Error generating a timeout exception (TCP)")

    def testTimeoutZero(self):
        ok = False
        try:
            self.serv.settimeout(0.0)
            foo = self.serv.accept()
        except socket.timeout:
            self.fail("caught timeout instead of error (TCP)")
        except socket.error:
            ok = True
        except:
            self.fail("caught unexpected exception (TCP)")
        if not ok:
            self.fail("accept() returned success when we did not expect it")

    def testInterruptedTimeout(self):
        # XXX I don't know how to do this test on MSWindows or any other
        # plaform that doesn't support signal.alarm() or os.kill(), though
        # the bug should have existed on all platforms.
        if not hasattr(signal, "alarm"):
            return                  # can only test on *nix
        self.serv.settimeout(5.0)   # must be longer than alarm
        class Alarm(Exception):
            pass
        def alarm_handler(signal, frame):
            raise Alarm
        old_alarm = signal.signal(signal.SIGALRM, alarm_handler)
        try:
            signal.alarm(2)    # POSIX allows alarm to be up to 1 second early
            try:
                foo = self.serv.accept()
            except socket.timeout:
                self.fail("caught timeout instead of Alarm")
            except Alarm:
                pass
            except:
                self.fail("caught other exception instead of Alarm:"
                          " %s(%s):\n%s" %
                          (sys.exc_info()[:2] + (traceback.format_exc(),)))
            else:
                self.fail("nothing caught")
            finally:
                signal.alarm(0)         # shut off alarm
        except Alarm:
            self.fail("got Alarm in wrong place")
        finally:
            # no alarm can be pending.  Safe to restore old handler.
            signal.signal(signal.SIGALRM, old_alarm)

class UDPTimeoutTest(SocketUDPTest):

    def testUDPTimeout(self):
        def raise_timeout(*args, **kwargs):
            self.serv.settimeout(1.0)
            self.serv.recv(1024)
        self.assertRaises(socket.timeout, raise_timeout,
                              "Error generating a timeout exception (UDP)")

    def testTimeoutZero(self):
        ok = False
        try:
            self.serv.settimeout(0.0)
            foo = self.serv.recv(1024)
        except socket.timeout:
            self.fail("caught timeout instead of error (UDP)")
        except socket.error:
            ok = True
        except:
            self.fail("caught unexpected exception (UDP)")
        if not ok:
            self.fail("recv() returned success when we did not expect it")

class TestExceptions(unittest.TestCase):

    def testExceptionTree(self):
        self.assertTrue(issubclass(socket.error, Exception))
        self.assertTrue(issubclass(socket.herror, socket.error))
        self.assertTrue(issubclass(socket.gaierror, socket.error))
        self.assertTrue(issubclass(socket.timeout, socket.error))

class TestLinuxAbstractNamespace(unittest.TestCase):

    UNIX_PATH_MAX = 108

    def testLinuxAbstractNamespace(self):
        address = b"\x00python-test-hello\x00\xff"
        with socket.socket(socket.AF_UNIX, socket.SOCK_STREAM) as s1:
            s1.bind(address)
            s1.listen(1)
            with socket.socket(socket.AF_UNIX, socket.SOCK_STREAM) as s2:
                s2.connect(s1.getsockname())
                with s1.accept()[0] as s3:
                    self.assertEqual(s1.getsockname(), address)
                    self.assertEqual(s2.getpeername(), address)

    def testMaxName(self):
        address = b"\x00" + b"h" * (self.UNIX_PATH_MAX - 1)
        with socket.socket(socket.AF_UNIX, socket.SOCK_STREAM) as s:
            s.bind(address)
            self.assertEqual(s.getsockname(), address)

    def testNameOverflow(self):
        address = "\x00" + "h" * self.UNIX_PATH_MAX
        with socket.socket(socket.AF_UNIX, socket.SOCK_STREAM) as s:
            self.assertRaises(socket.error, s.bind, address)

    def testStrName(self):
        # Check that an abstract name can be passed as a string.
        s = socket.socket(socket.AF_UNIX, socket.SOCK_STREAM)
        try:
            s.bind("\x00python\x00test\x00")
            self.assertEqual(s.getsockname(), b"\x00python\x00test\x00")
        finally:
            s.close()

class TestUnixDomain(unittest.TestCase):

    def setUp(self):
        self.sock = socket.socket(socket.AF_UNIX, socket.SOCK_STREAM)

    def tearDown(self):
        self.sock.close()

    def encoded(self, path):
        # Return the given path encoded in the file system encoding,
        # or skip the test if this is not possible.
        try:
            return os.fsencode(path)
        except UnicodeEncodeError:
            self.skipTest(
                "Pathname {0!a} cannot be represented in file "
                "system encoding {1!r}".format(
                    path, sys.getfilesystemencoding()))

    def bind(self, sock, path):
        # Bind the socket
        try:
            sock.bind(path)
        except OSError as e:
            if str(e) == "AF_UNIX path too long":
                self.skipTest(
                    "Pathname {0!a} is too long to serve as a AF_UNIX path"
                    .format(path))
            else:
                raise

    def testStrAddr(self):
        # Test binding to and retrieving a normal string pathname.
        path = os.path.abspath(support.TESTFN)
        self.bind(self.sock, path)
        self.addCleanup(support.unlink, path)
        self.assertEqual(self.sock.getsockname(), path)

    def testBytesAddr(self):
        # Test binding to a bytes pathname.
        path = os.path.abspath(support.TESTFN)
        self.bind(self.sock, self.encoded(path))
        self.addCleanup(support.unlink, path)
        self.assertEqual(self.sock.getsockname(), path)

    def testSurrogateescapeBind(self):
        # Test binding to a valid non-ASCII pathname, with the
        # non-ASCII bytes supplied using surrogateescape encoding.
        path = os.path.abspath(support.TESTFN_UNICODE)
        b = self.encoded(path)
        self.bind(self.sock, b.decode("ascii", "surrogateescape"))
        self.addCleanup(support.unlink, path)
        self.assertEqual(self.sock.getsockname(), path)

    def testUnencodableAddr(self):
        # Test binding to a pathname that cannot be encoded in the
        # file system encoding.
        if support.TESTFN_UNENCODABLE is None:
            self.skipTest("No unencodable filename available")
        path = os.path.abspath(support.TESTFN_UNENCODABLE)
        self.bind(self.sock, path)
        self.addCleanup(support.unlink, path)
        self.assertEqual(self.sock.getsockname(), path)

@unittest.skipUnless(thread, 'Threading required for this test.')
class BufferIOTest(SocketConnectedTest):
    """
    Test the buffer versions of socket.recv() and socket.send().
    """
    def __init__(self, methodName='runTest'):
        SocketConnectedTest.__init__(self, methodName=methodName)

    def testRecvIntoArray(self):
        buf = bytearray(1024)
        nbytes = self.cli_conn.recv_into(buf)
        self.assertEqual(nbytes, len(MSG))
        msg = buf[:len(MSG)]
        self.assertEqual(msg, MSG)

    def _testRecvIntoArray(self):
        buf = bytes(MSG)
        self.serv_conn.send(buf)

    def testRecvIntoBytearray(self):
        buf = bytearray(1024)
        nbytes = self.cli_conn.recv_into(buf)
        self.assertEqual(nbytes, len(MSG))
        msg = buf[:len(MSG)]
        self.assertEqual(msg, MSG)

    _testRecvIntoBytearray = _testRecvIntoArray

    def testRecvIntoMemoryview(self):
        buf = bytearray(1024)
        nbytes = self.cli_conn.recv_into(memoryview(buf))
        self.assertEqual(nbytes, len(MSG))
        msg = buf[:len(MSG)]
        self.assertEqual(msg, MSG)

    _testRecvIntoMemoryview = _testRecvIntoArray

    def testRecvFromIntoArray(self):
        buf = bytearray(1024)
        nbytes, addr = self.cli_conn.recvfrom_into(buf)
        self.assertEqual(nbytes, len(MSG))
        msg = buf[:len(MSG)]
        self.assertEqual(msg, MSG)

    def _testRecvFromIntoArray(self):
        buf = bytes(MSG)
        self.serv_conn.send(buf)

    def testRecvFromIntoBytearray(self):
        buf = bytearray(1024)
        nbytes, addr = self.cli_conn.recvfrom_into(buf)
        self.assertEqual(nbytes, len(MSG))
        msg = buf[:len(MSG)]
        self.assertEqual(msg, MSG)

    _testRecvFromIntoBytearray = _testRecvFromIntoArray

    def testRecvFromIntoMemoryview(self):
        buf = bytearray(1024)
        nbytes, addr = self.cli_conn.recvfrom_into(memoryview(buf))
        self.assertEqual(nbytes, len(MSG))
        msg = buf[:len(MSG)]
        self.assertEqual(msg, MSG)

    _testRecvFromIntoMemoryview = _testRecvFromIntoArray


TIPC_STYPE = 2000
TIPC_LOWER = 200
TIPC_UPPER = 210

def isTipcAvailable():
    """Check if the TIPC module is loaded

    The TIPC module is not loaded automatically on Ubuntu and probably
    other Linux distros.
    """
    if not hasattr(socket, "AF_TIPC"):
        return False
    if not os.path.isfile("/proc/modules"):
        return False
    with open("/proc/modules") as f:
        for line in f:
            if line.startswith("tipc "):
                return True
    if support.verbose:
        print("TIPC module is not loaded, please 'sudo modprobe tipc'")
    return False

class TIPCTest(unittest.TestCase):
    def testRDM(self):
        srv = socket.socket(socket.AF_TIPC, socket.SOCK_RDM)
        cli = socket.socket(socket.AF_TIPC, socket.SOCK_RDM)
        self.addCleanup(srv.close)
        self.addCleanup(cli.close)

        srv.setsockopt(socket.SOL_SOCKET, socket.SO_REUSEADDR, 1)
        srvaddr = (socket.TIPC_ADDR_NAMESEQ, TIPC_STYPE,
                TIPC_LOWER, TIPC_UPPER)
        srv.bind(srvaddr)

        sendaddr = (socket.TIPC_ADDR_NAME, TIPC_STYPE,
                TIPC_LOWER + int((TIPC_UPPER - TIPC_LOWER) / 2), 0)
        cli.sendto(MSG, sendaddr)

        msg, recvaddr = srv.recvfrom(1024)

        self.assertEqual(cli.getsockname(), recvaddr)
        self.assertEqual(msg, MSG)


class TIPCThreadableTest(unittest.TestCase, ThreadableTest):
    def __init__(self, methodName = 'runTest'):
        unittest.TestCase.__init__(self, methodName = methodName)
        ThreadableTest.__init__(self)

    def setUp(self):
        self.srv = socket.socket(socket.AF_TIPC, socket.SOCK_STREAM)
        self.addCleanup(self.srv.close)
        self.srv.setsockopt(socket.SOL_SOCKET, socket.SO_REUSEADDR, 1)
        srvaddr = (socket.TIPC_ADDR_NAMESEQ, TIPC_STYPE,
                TIPC_LOWER, TIPC_UPPER)
        self.srv.bind(srvaddr)
        self.srv.listen(5)
        self.serverExplicitReady()
        self.conn, self.connaddr = self.srv.accept()
        self.addCleanup(self.conn.close)

    def clientSetUp(self):
        # The is a hittable race between serverExplicitReady() and the
        # accept() call; sleep a little while to avoid it, otherwise
        # we could get an exception
        time.sleep(0.1)
        self.cli = socket.socket(socket.AF_TIPC, socket.SOCK_STREAM)
        self.addCleanup(self.cli.close)
        addr = (socket.TIPC_ADDR_NAME, TIPC_STYPE,
                TIPC_LOWER + int((TIPC_UPPER - TIPC_LOWER) / 2), 0)
        self.cli.connect(addr)
        self.cliaddr = self.cli.getsockname()

    def testStream(self):
        msg = self.conn.recv(1024)
        self.assertEqual(msg, MSG)
        self.assertEqual(self.cliaddr, self.connaddr)

    def _testStream(self):
        self.cli.send(MSG)
        self.cli.close()


@unittest.skipUnless(thread, 'Threading required for this test.')
class ContextManagersTest(ThreadedTCPSocketTest):

    def _testSocketClass(self):
        # base test
        with socket.socket() as sock:
            self.assertFalse(sock._closed)
        self.assertTrue(sock._closed)
        # close inside with block
        with socket.socket() as sock:
            sock.close()
        self.assertTrue(sock._closed)
        # exception inside with block
        with socket.socket() as sock:
            self.assertRaises(socket.error, sock.sendall, b'foo')
        self.assertTrue(sock._closed)

    def testCreateConnectionBase(self):
        conn, addr = self.serv.accept()
        self.addCleanup(conn.close)
        data = conn.recv(1024)
        conn.sendall(data)

    def _testCreateConnectionBase(self):
        address = self.serv.getsockname()
        with socket.create_connection(address) as sock:
            self.assertFalse(sock._closed)
            sock.sendall(b'foo')
            self.assertEqual(sock.recv(1024), b'foo')
        self.assertTrue(sock._closed)

    def testCreateConnectionClose(self):
        conn, addr = self.serv.accept()
        self.addCleanup(conn.close)
        data = conn.recv(1024)
        conn.sendall(data)

    def _testCreateConnectionClose(self):
        address = self.serv.getsockname()
        with socket.create_connection(address) as sock:
            sock.close()
        self.assertTrue(sock._closed)
        self.assertRaises(socket.error, sock.sendall, b'foo')


@unittest.skipUnless(hasattr(socket, "SOCK_CLOEXEC"),
                     "SOCK_CLOEXEC not defined")
@unittest.skipUnless(fcntl, "module fcntl not available")
class CloexecConstantTest(unittest.TestCase):
    @support.requires_linux_version(2, 6, 28)
    def test_SOCK_CLOEXEC(self):
        with socket.socket(socket.AF_INET,
                           socket.SOCK_STREAM | socket.SOCK_CLOEXEC) as s:
            self.assertTrue(s.type & socket.SOCK_CLOEXEC)
            self.assertTrue(fcntl.fcntl(s, fcntl.F_GETFD) & fcntl.FD_CLOEXEC)


@unittest.skipUnless(hasattr(socket, "SOCK_NONBLOCK"),
                     "SOCK_NONBLOCK not defined")
class NonblockConstantTest(unittest.TestCase):
    def checkNonblock(self, s, nonblock=True, timeout=0.0):
        if nonblock:
            self.assertTrue(s.type & socket.SOCK_NONBLOCK)
            self.assertEqual(s.gettimeout(), timeout)
        else:
            self.assertFalse(s.type & socket.SOCK_NONBLOCK)
            self.assertEqual(s.gettimeout(), None)

    @support.requires_linux_version(2, 6, 28)
    def test_SOCK_NONBLOCK(self):
        # a lot of it seems silly and redundant, but I wanted to test that
        # changing back and forth worked ok
        with socket.socket(socket.AF_INET,
                           socket.SOCK_STREAM | socket.SOCK_NONBLOCK) as s:
            self.checkNonblock(s)
            s.setblocking(1)
            self.checkNonblock(s, False)
            s.setblocking(0)
            self.checkNonblock(s)
            s.settimeout(None)
            self.checkNonblock(s, False)
            s.settimeout(2.0)
            self.checkNonblock(s, timeout=2.0)
            s.setblocking(1)
            self.checkNonblock(s, False)
        # defaulttimeout
        t = socket.getdefaulttimeout()
        socket.setdefaulttimeout(0.0)
        with socket.socket() as s:
            self.checkNonblock(s)
        socket.setdefaulttimeout(None)
        with socket.socket() as s:
            self.checkNonblock(s, False)
        socket.setdefaulttimeout(2.0)
        with socket.socket() as s:
            self.checkNonblock(s, timeout=2.0)
        socket.setdefaulttimeout(None)
        with socket.socket() as s:
            self.checkNonblock(s, False)
        socket.setdefaulttimeout(t)


@unittest.skipUnless(os.name == "nt", "Windows specific")
@unittest.skipUnless(multiprocessing, "need multiprocessing")
class TestSocketSharing(SocketTCPTest):
    # This must be classmethod and not staticmethod or multiprocessing
    # won't be able to bootstrap it.
    @classmethod
    def remoteProcessServer(cls, q):
        # Recreate socket from shared data
        sdata = q.get()
        message = q.get()

        s = socket.fromshare(sdata)
        s2, c = s.accept()

        # Send the message
        s2.sendall(message)
        s2.close()
        s.close()

    def testShare(self):
        # Transfer the listening server socket to another process
        # and service it from there.

        # Create process:
        q = multiprocessing.Queue()
        p = multiprocessing.Process(target=self.remoteProcessServer, args=(q,))
        p.start()

        # Get the shared socket data
        data = self.serv.share(p.pid)

        # Pass the shared socket to the other process
        addr = self.serv.getsockname()
        self.serv.close()
        q.put(data)

        # The data that the server will send us
        message = b"slapmahfro"
        q.put(message)

        # Connect
        s = socket.create_connection(addr)
        #  listen for the data
        m = []
        while True:
            data = s.recv(100)
            if not data:
                break
            m.append(data)
        s.close()
        received = b"".join(m)
        self.assertEqual(received, message)
        p.join()

    def testShareLength(self):
        data = self.serv.share(os.getpid())
        self.assertRaises(ValueError, socket.fromshare, data[:-1])
        self.assertRaises(ValueError, socket.fromshare, data+b"foo")

    def compareSockets(self, org, other):
        # socket sharing is expected to work only for blocking socket
        # since the internal python timout value isn't transfered.
        self.assertEqual(org.gettimeout(), None)
        self.assertEqual(org.gettimeout(), other.gettimeout())

        self.assertEqual(org.family, other.family)
        self.assertEqual(org.type, other.type)
        # If the user specified "0" for proto, then
        # internally windows will have picked the correct value.
        # Python introspection on the socket however will still return
        # 0.  For the shared socket, the python value is recreated
        # from the actual value, so it may not compare correctly.
        if org.proto != 0:
            self.assertEqual(org.proto, other.proto)

    def testShareLocal(self):
        data = self.serv.share(os.getpid())
        s = socket.fromshare(data)
        try:
            self.compareSockets(self.serv, s)
        finally:
            s.close()

    def testTypes(self):
        families = [socket.AF_INET, socket.AF_INET6]
        types = [socket.SOCK_STREAM, socket.SOCK_DGRAM]
        for f in families:
            for t in types:
                try:
                    source = socket.socket(f, t)
                except OSError:
                    continue # This combination is not supported
                try:
                    data = source.share(os.getpid())
                    shared = socket.fromshare(data)
                    try:
                        self.compareSockets(source, shared)
                    finally:
                        shared.close()
                finally:
                    source.close()


def test_main():
    tests = [GeneralModuleTests, BasicTCPTest, TCPCloserTest, TCPTimeoutTest,
             TestExceptions, BufferIOTest, BasicTCPTest2, BasicUDPTest, UDPTimeoutTest ]

    tests.extend([
        NonBlockingTCPTests,
        FileObjectClassTestCase,
        FileObjectInterruptedTestCase,
        UnbufferedFileObjectClassTestCase,
        LineBufferedFileObjectClassTestCase,
        SmallBufferedFileObjectClassTestCase,
        UnicodeReadFileObjectClassTestCase,
        UnicodeWriteFileObjectClassTestCase,
        UnicodeReadWriteFileObjectClassTestCase,
        NetworkConnectionNoServer,
        NetworkConnectionAttributesTest,
        NetworkConnectionBehaviourTest,
        ContextManagersTest,
        CloexecConstantTest,
        NonblockConstantTest
    ])
    if hasattr(socket, "socketpair"):
        tests.append(BasicSocketPairTest)
    if hasattr(socket, "AF_UNIX"):
        tests.append(TestUnixDomain)
    if sys.platform == 'linux':
        tests.append(TestLinuxAbstractNamespace)
    if isTipcAvailable():
        tests.append(TIPCTest)
        tests.append(TIPCThreadableTest)
    tests.extend([BasicCANTest, CANTest])
    tests.extend([BasicRDSTest, RDSTest])
    tests.extend([
        CmsgMacroTests,
        SendmsgUDPTest,
        RecvmsgUDPTest,
        RecvmsgIntoUDPTest,
        SendmsgUDP6Test,
        RecvmsgUDP6Test,
        RecvmsgRFC3542AncillaryUDP6Test,
        RecvmsgIntoRFC3542AncillaryUDP6Test,
        RecvmsgIntoUDP6Test,
        SendmsgTCPTest,
        RecvmsgTCPTest,
        RecvmsgIntoTCPTest,
        SendmsgSCTPStreamTest,
        RecvmsgSCTPStreamTest,
        RecvmsgIntoSCTPStreamTest,
        SendmsgUnixStreamTest,
        RecvmsgUnixStreamTest,
        RecvmsgIntoUnixStreamTest,
        RecvmsgSCMRightsStreamTest,
        RecvmsgIntoSCMRightsStreamTest,
        # These are slow when setitimer() is not available
        InterruptedRecvTimeoutTest,
        InterruptedSendTimeoutTest,
        TestSocketSharing,
    ])

    thread_info = support.threading_setup()
    support.run_unittest(*tests)
    support.threading_cleanup(*thread_info)

if __name__ == "__main__":
    test_main()<|MERGE_RESOLUTION|>--- conflicted
+++ resolved
@@ -8,10 +8,7 @@
 import io
 import socket
 import select
-<<<<<<< HEAD
 import tempfile
-=======
->>>>>>> 441d30fa
 import _testcapi
 import time
 import traceback
@@ -1259,15 +1256,12 @@
             self.assertRaises(ValueError, fp.writable)
             self.assertRaises(ValueError, fp.seekable)
 
-<<<<<<< HEAD
     def test_pickle(self):
         sock = socket.socket()
         with sock:
             for protocol in range(pickle.HIGHEST_PROTOCOL + 1):
                 self.assertRaises(TypeError, pickle.dumps, sock, protocol)
 
-    def test_listen_backlog0(self):
-=======
     def test_listen_backlog(self):
         for backlog in 0, -1:
             srv = socket.socket(socket.AF_INET, socket.SOCK_STREAM)
@@ -1276,7 +1270,6 @@
             srv.close()
 
         # Issue 15989
->>>>>>> 441d30fa
         srv = socket.socket(socket.AF_INET, socket.SOCK_STREAM)
         srv.bind((HOST, 0))
         self.assertRaises(OverflowError, srv.listen, _testcapi.INT_MAX + 1)
