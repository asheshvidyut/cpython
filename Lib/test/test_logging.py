#!/usr/bin/env python
#
# Copyright 2001-2011 by Vinay Sajip. All Rights Reserved.
#
# Permission to use, copy, modify, and distribute this software and its
# documentation for any purpose and without fee is hereby granted,
# provided that the above copyright notice appear in all copies and that
# both that copyright notice and this permission notice appear in
# supporting documentation, and that the name of Vinay Sajip
# not be used in advertising or publicity pertaining to distribution
# of the software without specific, written prior permission.
# VINAY SAJIP DISCLAIMS ALL WARRANTIES WITH REGARD TO THIS SOFTWARE, INCLUDING
# ALL IMPLIED WARRANTIES OF MERCHANTABILITY AND FITNESS. IN NO EVENT SHALL
# VINAY SAJIP BE LIABLE FOR ANY SPECIAL, INDIRECT OR CONSEQUENTIAL DAMAGES OR
# ANY DAMAGES WHATSOEVER RESULTING FROM LOSS OF USE, DATA OR PROFITS, WHETHER
# IN AN ACTION OF CONTRACT, NEGLIGENCE OR OTHER TORTIOUS ACTION, ARISING OUT
# OF OR IN CONNECTION WITH THE USE OR PERFORMANCE OF THIS SOFTWARE.

"""Test harness for the logging module. Run all tests.

Copyright (C) 2001-2011 Vinay Sajip. All Rights Reserved.
"""

import logging
import logging.handlers
import logging.config

import codecs
import datetime
import pickle
import io
import gc
import json
import os
import queue
import re
import select
import socket
import struct
import sys
import tempfile
<<<<<<< HEAD
from test.support import captured_stdout, run_with_locale, run_unittest, patch
from test.support import TestHandler, Matcher
=======
from test.support import (captured_stdout, run_with_locale, run_unittest,
                          patch, requires_zlib, TestHandler, Matcher)
>>>>>>> e976fc74
import textwrap
import time
import unittest
import warnings
import weakref
import zlib
try:
    import threading
    # The following imports are needed only for tests which
    # require threading
    import asynchat
    import asyncore
    import errno
    from http.server import HTTPServer, BaseHTTPRequestHandler
    import smtpd
    from urllib.parse import urlparse, parse_qs
    from socketserver import (ThreadingUDPServer, DatagramRequestHandler,
                              ThreadingTCPServer, StreamRequestHandler)
except ImportError:
    threading = None
try:
    import win32evtlog
except ImportError:
    win32evtlog = None
try:
    import win32evtlogutil
except ImportError:
    win32evtlogutil = None
    win32evtlog = None
<<<<<<< HEAD
=======
try:
    import zlib
except ImportError:
    pass
>>>>>>> e976fc74


class BaseTest(unittest.TestCase):

    """Base class for logging tests."""

    log_format = "%(name)s -> %(levelname)s: %(message)s"
    expected_log_pat = r"^([\w.]+) -> ([\w]+): ([\d]+)$"
    message_num = 0

    def setUp(self):
        """Setup the default logging stream to an internal StringIO instance,
        so that we can examine log output as we want."""
        logger_dict = logging.getLogger().manager.loggerDict
        logging._acquireLock()
        try:
            self.saved_handlers = logging._handlers.copy()
            self.saved_handler_list = logging._handlerList[:]
            self.saved_loggers = saved_loggers = logger_dict.copy()
            self.saved_level_names = logging._levelNames.copy()
            self.logger_states = logger_states = {}
            for name in saved_loggers:
                logger_states[name] = getattr(saved_loggers[name],
                                              'disabled', None)
        finally:
            logging._releaseLock()

        # Set two unused loggers
        self.logger1 = logging.getLogger("\xab\xd7\xbb")
        self.logger2 = logging.getLogger("\u013f\u00d6\u0047")

        self.root_logger = logging.getLogger("")
        self.original_logging_level = self.root_logger.getEffectiveLevel()

        self.stream = io.StringIO()
        self.root_logger.setLevel(logging.DEBUG)
        self.root_hdlr = logging.StreamHandler(self.stream)
        self.root_formatter = logging.Formatter(self.log_format)
        self.root_hdlr.setFormatter(self.root_formatter)
        if self.logger1.hasHandlers():
            hlist = self.logger1.handlers + self.root_logger.handlers
            raise AssertionError('Unexpected handlers: %s' % hlist)
        if self.logger2.hasHandlers():
            hlist = self.logger2.handlers + self.root_logger.handlers
            raise AssertionError('Unexpected handlers: %s' % hlist)
        self.root_logger.addHandler(self.root_hdlr)
        self.assertTrue(self.logger1.hasHandlers())
        self.assertTrue(self.logger2.hasHandlers())

    def tearDown(self):
        """Remove our logging stream, and restore the original logging
        level."""
        self.stream.close()
        self.root_logger.removeHandler(self.root_hdlr)
        while self.root_logger.handlers:
            h = self.root_logger.handlers[0]
            self.root_logger.removeHandler(h)
            h.close()
        self.root_logger.setLevel(self.original_logging_level)
        logging._acquireLock()
        try:
            logging._levelNames.clear()
            logging._levelNames.update(self.saved_level_names)
            logging._handlers.clear()
            logging._handlers.update(self.saved_handlers)
            logging._handlerList[:] = self.saved_handler_list
            loggerDict = logging.getLogger().manager.loggerDict
            loggerDict.clear()
            loggerDict.update(self.saved_loggers)
            logger_states = self.logger_states
            for name in self.logger_states:
                if logger_states[name] is not None:
                    self.saved_loggers[name].disabled = logger_states[name]
        finally:
            logging._releaseLock()

    def assert_log_lines(self, expected_values, stream=None):
        """Match the collected log lines against the regular expression
        self.expected_log_pat, and compare the extracted group values to
        the expected_values list of tuples."""
        stream = stream or self.stream
        pat = re.compile(self.expected_log_pat)
        try:
            stream.reset()
            actual_lines = stream.readlines()
        except AttributeError:
            # StringIO.StringIO lacks a reset() method.
            actual_lines = stream.getvalue().splitlines()
        self.assertEqual(len(actual_lines), len(expected_values))
        for actual, expected in zip(actual_lines, expected_values):
            match = pat.search(actual)
            if not match:
                self.fail("Log line does not match expected pattern:\n" +
                            actual)
            self.assertEqual(tuple(match.groups()), expected)
        s = stream.read()
        if s:
            self.fail("Remaining output at end of log stream:\n" + s)

    def next_message(self):
        """Generate a message consisting solely of an auto-incrementing
        integer."""
        self.message_num += 1
        return "%d" % self.message_num


class BuiltinLevelsTest(BaseTest):
    """Test builtin levels and their inheritance."""

    def test_flat(self):
        #Logging levels in a flat logger namespace.
        m = self.next_message

        ERR = logging.getLogger("ERR")
        ERR.setLevel(logging.ERROR)
        INF = logging.LoggerAdapter(logging.getLogger("INF"), {})
        INF.setLevel(logging.INFO)
        DEB = logging.getLogger("DEB")
        DEB.setLevel(logging.DEBUG)

        # These should log.
        ERR.log(logging.CRITICAL, m())
        ERR.error(m())

        INF.log(logging.CRITICAL, m())
        INF.error(m())
        INF.warning(m())
        INF.info(m())

        DEB.log(logging.CRITICAL, m())
        DEB.error(m())
        DEB.warning(m())
        DEB.info(m())
        DEB.debug(m())

        # These should not log.
        ERR.warning(m())
        ERR.info(m())
        ERR.debug(m())

        INF.debug(m())

        self.assert_log_lines([
            ('ERR', 'CRITICAL', '1'),
            ('ERR', 'ERROR', '2'),
            ('INF', 'CRITICAL', '3'),
            ('INF', 'ERROR', '4'),
            ('INF', 'WARNING', '5'),
            ('INF', 'INFO', '6'),
            ('DEB', 'CRITICAL', '7'),
            ('DEB', 'ERROR', '8'),
            ('DEB', 'WARNING', '9'),
            ('DEB', 'INFO', '10'),
            ('DEB', 'DEBUG', '11'),
        ])

    def test_nested_explicit(self):
        # Logging levels in a nested namespace, all explicitly set.
        m = self.next_message

        INF = logging.getLogger("INF")
        INF.setLevel(logging.INFO)
        INF_ERR  = logging.getLogger("INF.ERR")
        INF_ERR.setLevel(logging.ERROR)

        # These should log.
        INF_ERR.log(logging.CRITICAL, m())
        INF_ERR.error(m())

        # These should not log.
        INF_ERR.warning(m())
        INF_ERR.info(m())
        INF_ERR.debug(m())

        self.assert_log_lines([
            ('INF.ERR', 'CRITICAL', '1'),
            ('INF.ERR', 'ERROR', '2'),
        ])

    def test_nested_inherited(self):
        #Logging levels in a nested namespace, inherited from parent loggers.
        m = self.next_message

        INF = logging.getLogger("INF")
        INF.setLevel(logging.INFO)
        INF_ERR  = logging.getLogger("INF.ERR")
        INF_ERR.setLevel(logging.ERROR)
        INF_UNDEF = logging.getLogger("INF.UNDEF")
        INF_ERR_UNDEF = logging.getLogger("INF.ERR.UNDEF")
        UNDEF = logging.getLogger("UNDEF")

        # These should log.
        INF_UNDEF.log(logging.CRITICAL, m())
        INF_UNDEF.error(m())
        INF_UNDEF.warning(m())
        INF_UNDEF.info(m())
        INF_ERR_UNDEF.log(logging.CRITICAL, m())
        INF_ERR_UNDEF.error(m())

        # These should not log.
        INF_UNDEF.debug(m())
        INF_ERR_UNDEF.warning(m())
        INF_ERR_UNDEF.info(m())
        INF_ERR_UNDEF.debug(m())

        self.assert_log_lines([
            ('INF.UNDEF', 'CRITICAL', '1'),
            ('INF.UNDEF', 'ERROR', '2'),
            ('INF.UNDEF', 'WARNING', '3'),
            ('INF.UNDEF', 'INFO', '4'),
            ('INF.ERR.UNDEF', 'CRITICAL', '5'),
            ('INF.ERR.UNDEF', 'ERROR', '6'),
        ])

    def test_nested_with_virtual_parent(self):
        # Logging levels when some parent does not exist yet.
        m = self.next_message

        INF = logging.getLogger("INF")
        GRANDCHILD = logging.getLogger("INF.BADPARENT.UNDEF")
        CHILD = logging.getLogger("INF.BADPARENT")
        INF.setLevel(logging.INFO)

        # These should log.
        GRANDCHILD.log(logging.FATAL, m())
        GRANDCHILD.info(m())
        CHILD.log(logging.FATAL, m())
        CHILD.info(m())

        # These should not log.
        GRANDCHILD.debug(m())
        CHILD.debug(m())

        self.assert_log_lines([
            ('INF.BADPARENT.UNDEF', 'CRITICAL', '1'),
            ('INF.BADPARENT.UNDEF', 'INFO', '2'),
            ('INF.BADPARENT', 'CRITICAL', '3'),
            ('INF.BADPARENT', 'INFO', '4'),
        ])


class BasicFilterTest(BaseTest):

    """Test the bundled Filter class."""

    def test_filter(self):
        # Only messages satisfying the specified criteria pass through the
        #  filter.
        filter_ = logging.Filter("spam.eggs")
        handler = self.root_logger.handlers[0]
        try:
            handler.addFilter(filter_)
            spam = logging.getLogger("spam")
            spam_eggs = logging.getLogger("spam.eggs")
            spam_eggs_fish = logging.getLogger("spam.eggs.fish")
            spam_bakedbeans = logging.getLogger("spam.bakedbeans")

            spam.info(self.next_message())
            spam_eggs.info(self.next_message())  # Good.
            spam_eggs_fish.info(self.next_message())  # Good.
            spam_bakedbeans.info(self.next_message())

            self.assert_log_lines([
                ('spam.eggs', 'INFO', '2'),
                ('spam.eggs.fish', 'INFO', '3'),
            ])
        finally:
            handler.removeFilter(filter_)

    def test_callable_filter(self):
        # Only messages satisfying the specified criteria pass through the
        #  filter.

        def filterfunc(record):
            parts = record.name.split('.')
            prefix = '.'.join(parts[:2])
            return prefix == 'spam.eggs'

        handler = self.root_logger.handlers[0]
        try:
            handler.addFilter(filterfunc)
            spam = logging.getLogger("spam")
            spam_eggs = logging.getLogger("spam.eggs")
            spam_eggs_fish = logging.getLogger("spam.eggs.fish")
            spam_bakedbeans = logging.getLogger("spam.bakedbeans")

            spam.info(self.next_message())
            spam_eggs.info(self.next_message())  # Good.
            spam_eggs_fish.info(self.next_message())  # Good.
            spam_bakedbeans.info(self.next_message())

            self.assert_log_lines([
                ('spam.eggs', 'INFO', '2'),
                ('spam.eggs.fish', 'INFO', '3'),
            ])
        finally:
            handler.removeFilter(filterfunc)

    def test_empty_filter(self):
        f = logging.Filter()
        r = logging.makeLogRecord({'name': 'spam.eggs'})
        self.assertTrue(f.filter(r))

#
#   First, we define our levels. There can be as many as you want - the only
#     limitations are that they should be integers, the lowest should be > 0 and
#   larger values mean less information being logged. If you need specific
#   level values which do not fit into these limitations, you can use a
#   mapping dictionary to convert between your application levels and the
#   logging system.
#
SILENT      = 120
TACITURN    = 119
TERSE       = 118
EFFUSIVE    = 117
SOCIABLE    = 116
VERBOSE     = 115
TALKATIVE   = 114
GARRULOUS   = 113
CHATTERBOX  = 112
BORING      = 111

LEVEL_RANGE = range(BORING, SILENT + 1)

#
#   Next, we define names for our levels. You don't need to do this - in which
#   case the system will use "Level n" to denote the text for the level.
#
my_logging_levels = {
    SILENT      : 'Silent',
    TACITURN    : 'Taciturn',
    TERSE       : 'Terse',
    EFFUSIVE    : 'Effusive',
    SOCIABLE    : 'Sociable',
    VERBOSE     : 'Verbose',
    TALKATIVE   : 'Talkative',
    GARRULOUS   : 'Garrulous',
    CHATTERBOX  : 'Chatterbox',
    BORING      : 'Boring',
}

class GarrulousFilter(logging.Filter):

    """A filter which blocks garrulous messages."""

    def filter(self, record):
        return record.levelno != GARRULOUS

class VerySpecificFilter(logging.Filter):

    """A filter which blocks sociable and taciturn messages."""

    def filter(self, record):
        return record.levelno not in [SOCIABLE, TACITURN]


class CustomLevelsAndFiltersTest(BaseTest):

    """Test various filtering possibilities with custom logging levels."""

    # Skip the logger name group.
    expected_log_pat = r"^[\w.]+ -> ([\w]+): ([\d]+)$"

    def setUp(self):
        BaseTest.setUp(self)
        for k, v in my_logging_levels.items():
            logging.addLevelName(k, v)

    def log_at_all_levels(self, logger):
        for lvl in LEVEL_RANGE:
            logger.log(lvl, self.next_message())

    def test_logger_filter(self):
        # Filter at logger level.
        self.root_logger.setLevel(VERBOSE)
        # Levels >= 'Verbose' are good.
        self.log_at_all_levels(self.root_logger)
        self.assert_log_lines([
            ('Verbose', '5'),
            ('Sociable', '6'),
            ('Effusive', '7'),
            ('Terse', '8'),
            ('Taciturn', '9'),
            ('Silent', '10'),
        ])

    def test_handler_filter(self):
        # Filter at handler level.
        self.root_logger.handlers[0].setLevel(SOCIABLE)
        try:
            # Levels >= 'Sociable' are good.
            self.log_at_all_levels(self.root_logger)
            self.assert_log_lines([
                ('Sociable', '6'),
                ('Effusive', '7'),
                ('Terse', '8'),
                ('Taciturn', '9'),
                ('Silent', '10'),
            ])
        finally:
            self.root_logger.handlers[0].setLevel(logging.NOTSET)

    def test_specific_filters(self):
        # Set a specific filter object on the handler, and then add another
        #  filter object on the logger itself.
        handler = self.root_logger.handlers[0]
        specific_filter = None
        garr = GarrulousFilter()
        handler.addFilter(garr)
        try:
            self.log_at_all_levels(self.root_logger)
            first_lines = [
                # Notice how 'Garrulous' is missing
                ('Boring', '1'),
                ('Chatterbox', '2'),
                ('Talkative', '4'),
                ('Verbose', '5'),
                ('Sociable', '6'),
                ('Effusive', '7'),
                ('Terse', '8'),
                ('Taciturn', '9'),
                ('Silent', '10'),
            ]
            self.assert_log_lines(first_lines)

            specific_filter = VerySpecificFilter()
            self.root_logger.addFilter(specific_filter)
            self.log_at_all_levels(self.root_logger)
            self.assert_log_lines(first_lines + [
                # Not only 'Garrulous' is still missing, but also 'Sociable'
                # and 'Taciturn'
                ('Boring', '11'),
                ('Chatterbox', '12'),
                ('Talkative', '14'),
                ('Verbose', '15'),
                ('Effusive', '17'),
                ('Terse', '18'),
                ('Silent', '20'),
        ])
        finally:
            if specific_filter:
                self.root_logger.removeFilter(specific_filter)
            handler.removeFilter(garr)


class HandlerTest(BaseTest):
    def test_name(self):
        h = logging.Handler()
        h.name = 'generic'
        self.assertEqual(h.name, 'generic')
        h.name = 'anothergeneric'
        self.assertEqual(h.name, 'anothergeneric')
        self.assertRaises(NotImplementedError, h.emit, None)

    def test_builtin_handlers(self):
        # We can't actually *use* too many handlers in the tests,
        # but we can try instantiating them with various options
        if sys.platform in ('linux', 'darwin'):
            for existing in (True, False):
                fd, fn = tempfile.mkstemp()
                os.close(fd)
                if not existing:
                    os.unlink(fn)
                h = logging.handlers.WatchedFileHandler(fn, delay=True)
                if existing:
                    dev, ino = h.dev, h.ino
                    self.assertNotEqual(dev, -1)
                    self.assertNotEqual(ino, -1)
                    r = logging.makeLogRecord({'msg': 'Test'})
                    h.handle(r)
                    # Now remove the file.
                    os.unlink(fn)
                    self.assertFalse(os.path.exists(fn))
                    # The next call should recreate the file.
                    h.handle(r)
                    self.assertTrue(os.path.exists(fn))
                else:
                    self.assertEqual(h.dev, -1)
                    self.assertEqual(h.ino, -1)
                h.close()
                if existing:
                    os.unlink(fn)
            if sys.platform == 'darwin':
                sockname = '/var/run/syslog'
            else:
                sockname = '/dev/log'
            try:
                h = logging.handlers.SysLogHandler(sockname)
                self.assertEqual(h.facility, h.LOG_USER)
                self.assertTrue(h.unixsocket)
                h.close()
            except socket.error: # syslogd might not be available
                pass
        for method in ('GET', 'POST', 'PUT'):
            if method == 'PUT':
                self.assertRaises(ValueError, logging.handlers.HTTPHandler,
                                  'localhost', '/log', method)
            else:
                h = logging.handlers.HTTPHandler('localhost', '/log', method)
                h.close()
        h = logging.handlers.BufferingHandler(0)
        r = logging.makeLogRecord({})
        self.assertTrue(h.shouldFlush(r))
        h.close()
        h = logging.handlers.BufferingHandler(1)
        self.assertFalse(h.shouldFlush(r))
        h.close()

class BadStream(object):
    def write(self, data):
        raise RuntimeError('deliberate mistake')

class TestStreamHandler(logging.StreamHandler):
    def handleError(self, record):
        self.error_record = record

class StreamHandlerTest(BaseTest):
    def test_error_handling(self):
        h = TestStreamHandler(BadStream())
        r = logging.makeLogRecord({})
        old_raise = logging.raiseExceptions
        old_stderr = sys.stderr
        try:
            h.handle(r)
            self.assertIs(h.error_record, r)
            h = logging.StreamHandler(BadStream())
            sys.stderr = sio = io.StringIO()
            h.handle(r)
            self.assertIn('\nRuntimeError: deliberate mistake\n',
                          sio.getvalue())
            logging.raiseExceptions = False
            sys.stderr = sio = io.StringIO()
            h.handle(r)
            self.assertEqual('', sio.getvalue())
        finally:
            logging.raiseExceptions = old_raise
            sys.stderr = old_stderr

# -- The following section could be moved into a server_helper.py module
# -- if it proves to be of wider utility than just test_logging

if threading:
    class TestSMTPChannel(smtpd.SMTPChannel):
        """
        This derived class has had to be created because smtpd does not
        support use of custom channel maps, although they are allowed by
        asyncore's design. Issue #11959 has been raised to address this,
        and if resolved satisfactorily, some of this code can be removed.
        """
        def __init__(self, server, conn, addr, sockmap):
            asynchat.async_chat.__init__(self, conn, sockmap)
            self.smtp_server = server
            self.conn = conn
            self.addr = addr
            self.received_lines = []
            self.smtp_state = self.COMMAND
            self.seen_greeting = ''
            self.mailfrom = None
            self.rcpttos = []
            self.received_data = ''
            self.fqdn = socket.getfqdn()
            self.num_bytes = 0
            try:
                self.peer = conn.getpeername()
            except socket.error as err:
                # a race condition  may occur if the other end is closing
                # before we can get the peername
                self.close()
                if err.args[0] != errno.ENOTCONN:
                    raise
                return
            self.push('220 %s %s' % (self.fqdn, smtpd.__version__))
            self.set_terminator(b'\r\n')


    class TestSMTPServer(smtpd.SMTPServer):
        """
        This class implements a test SMTP server.

        :param addr: A (host, port) tuple which the server listens on.
                     You can specify a port value of zero: the server's
                     *port* attribute will hold the actual port number
                     used, which can be used in client connections.
        :param handler: A callable which will be called to process
                        incoming messages. The handler will be passed
                        the client address tuple, who the message is from,
                        a list of recipients and the message data.
        :param poll_interval: The interval, in seconds, used in the underlying
                              :func:`select` or :func:`poll` call by
                              :func:`asyncore.loop`.
        :param sockmap: A dictionary which will be used to hold
                        :class:`asyncore.dispatcher` instances used by
                        :func:`asyncore.loop`. This avoids changing the
                        :mod:`asyncore` module's global state.
        """
        channel_class = TestSMTPChannel

        def __init__(self, addr, handler, poll_interval, sockmap):
            self._localaddr = addr
            self._remoteaddr = None
            self.sockmap = sockmap
            asyncore.dispatcher.__init__(self, map=sockmap)
            try:
                sock = socket.socket(socket.AF_INET, socket.SOCK_STREAM)
                sock.setblocking(0)
                self.set_socket(sock, map=sockmap)
                # try to re-use a server port if possible
                self.set_reuse_addr()
                self.bind(addr)
                self.port = sock.getsockname()[1]
                self.listen(5)
            except:
                self.close()
                raise
            self._handler = handler
            self._thread = None
            self.poll_interval = poll_interval

        def handle_accepted(self, conn, addr):
            """
            Redefined only because the base class does not pass in a
            map, forcing use of a global in :mod:`asyncore`.
            """
            channel = self.channel_class(self, conn, addr, self.sockmap)

        def process_message(self, peer, mailfrom, rcpttos, data):
            """
            Delegates to the handler passed in to the server's constructor.

            Typically, this will be a test case method.
            :param peer: The client (host, port) tuple.
            :param mailfrom: The address of the sender.
            :param rcpttos: The addresses of the recipients.
            :param data: The message.
            """
            self._handler(peer, mailfrom, rcpttos, data)

        def start(self):
            """
            Start the server running on a separate daemon thread.
            """
            self._thread = t = threading.Thread(target=self.serve_forever,
                                                args=(self.poll_interval,))
            t.setDaemon(True)
            t.start()

        def serve_forever(self, poll_interval):
            """
            Run the :mod:`asyncore` loop until normal termination
            conditions arise.
            :param poll_interval: The interval, in seconds, used in the underlying
                                  :func:`select` or :func:`poll` call by
                                  :func:`asyncore.loop`.
            """
            try:
                asyncore.loop(poll_interval, map=self.sockmap)
            except select.error:
                # On FreeBSD 8, closing the server repeatably
                # raises this error. We swallow it if the
                # server has been closed.
                if self.connected or self.accepting:
                    raise

        def stop(self, timeout=None):
            """
            Stop the thread by closing the server instance.
            Wait for the server thread to terminate.

            :param timeout: How long to wait for the server thread
                            to terminate.
            """
            self.close()
            self._thread.join(timeout)
            self._thread = None

    class ControlMixin(object):
        """
        This mixin is used to start a server on a separate thread, and
        shut it down programmatically. Request handling is simplified - instead
        of needing to derive a suitable RequestHandler subclass, you just
        provide a callable which will be passed each received request to be
        processed.

        :param handler: A handler callable which will be called with a
                        single parameter - the request - in order to
                        process the request. This handler is called on the
                        server thread, effectively meaning that requests are
                        processed serially. While not quite Web scale ;-),
                        this should be fine for testing applications.
        :param poll_interval: The polling interval in seconds.
        """
        def __init__(self, handler, poll_interval):
            self._thread = None
            self.poll_interval = poll_interval
            self._handler = handler
            self.ready = threading.Event()

        def start(self):
            """
            Create a daemon thread to run the server, and start it.
            """
            self._thread = t = threading.Thread(target=self.serve_forever,
                                                args=(self.poll_interval,))
            t.setDaemon(True)
            t.start()

        def serve_forever(self, poll_interval):
            """
            Run the server. Set the ready flag before entering the
            service loop.
            """
            self.ready.set()
            super(ControlMixin, self).serve_forever(poll_interval)

        def stop(self, timeout=None):
            """
            Tell the server thread to stop, and wait for it to do so.

            :param timeout: How long to wait for the server thread
                            to terminate.
            """
            self.shutdown()
            if self._thread is not None:
                self._thread.join(timeout)
                self._thread = None
            self.server_close()
            self.ready.clear()

    class TestHTTPServer(ControlMixin, HTTPServer):
        """
        An HTTP server which is controllable using :class:`ControlMixin`.

        :param addr: A tuple with the IP address and port to listen on.
        :param handler: A handler callable which will be called with a
                        single parameter - the request - in order to
                        process the request.
        :param poll_interval: The polling interval in seconds.
        :param log: Pass ``True`` to enable log messages.
        """
        def __init__(self, addr, handler, poll_interval=0.5,
                     log=False, sslctx=None):
            class DelegatingHTTPRequestHandler(BaseHTTPRequestHandler):
                def __getattr__(self, name, default=None):
                    if name.startswith('do_'):
                        return self.process_request
                    raise AttributeError(name)

                def process_request(self):
                    self.server._handler(self)

                def log_message(self, format, *args):
                    if log:
                        super(DelegatingHTTPRequestHandler,
                              self).log_message(format, *args)
            HTTPServer.__init__(self, addr, DelegatingHTTPRequestHandler)
            ControlMixin.__init__(self, handler, poll_interval)
            self.sslctx = sslctx

        def get_request(self):
            try:
                sock, addr = self.socket.accept()
                if self.sslctx:
                    sock = self.sslctx.wrap_socket(sock, server_side=True)
            except socket.error as e:
                # socket errors are silenced by the caller, print them here
                sys.stderr.write("Got an error:\n%s\n" % e)
                raise
            return sock, addr

    class TestTCPServer(ControlMixin, ThreadingTCPServer):
        """
        A TCP server which is controllable using :class:`ControlMixin`.

        :param addr: A tuple with the IP address and port to listen on.
        :param handler: A handler callable which will be called with a single
                        parameter - the request - in order to process the request.
        :param poll_interval: The polling interval in seconds.
        :bind_and_activate: If True (the default), binds the server and starts it
                            listening. If False, you need to call
                            :meth:`server_bind` and :meth:`server_activate` at
                            some later time before calling :meth:`start`, so that
                            the server will set up the socket and listen on it.
        """

        allow_reuse_address = True

        def __init__(self, addr, handler, poll_interval=0.5,
                     bind_and_activate=True):
            class DelegatingTCPRequestHandler(StreamRequestHandler):

                def handle(self):
                    self.server._handler(self)
            ThreadingTCPServer.__init__(self, addr, DelegatingTCPRequestHandler,
                                        bind_and_activate)
            ControlMixin.__init__(self, handler, poll_interval)

        def server_bind(self):
            super(TestTCPServer, self).server_bind()
            self.port = self.socket.getsockname()[1]

    class TestUDPServer(ControlMixin, ThreadingUDPServer):
        """
        A UDP server which is controllable using :class:`ControlMixin`.

        :param addr: A tuple with the IP address and port to listen on.
        :param handler: A handler callable which will be called with a
                        single parameter - the request - in order to
                        process the request.
        :param poll_interval: The polling interval for shutdown requests,
                              in seconds.
        :bind_and_activate: If True (the default), binds the server and
                            starts it listening. If False, you need to
                            call :meth:`server_bind` and
                            :meth:`server_activate` at some later time
                            before calling :meth:`start`, so that the server will
                            set up the socket and listen on it.
        """
        def __init__(self, addr, handler, poll_interval=0.5,
                     bind_and_activate=True):
            class DelegatingUDPRequestHandler(DatagramRequestHandler):

                def handle(self):
                    self.server._handler(self)

                def finish(self):
                    data = self.wfile.getvalue()
                    if data:
                        try:
                            super(DelegatingUDPRequestHandler, self).finish()
                        except socket.error:
                            if not self.server._closed:
                                raise

            ThreadingUDPServer.__init__(self, addr,
                                        DelegatingUDPRequestHandler,
                                        bind_and_activate)
            ControlMixin.__init__(self, handler, poll_interval)
            self._closed = False

        def server_bind(self):
            super(TestUDPServer, self).server_bind()
            self.port = self.socket.getsockname()[1]

        def server_close(self):
            super(TestUDPServer, self).server_close()
            self._closed = True

# - end of server_helper section

@unittest.skipUnless(threading, 'Threading required for this test.')
class SMTPHandlerTest(BaseTest):
    def test_basic(self):
        sockmap = {}
        server = TestSMTPServer(('localhost', 0), self.process_message, 0.001,
                                sockmap)
        server.start()
        addr = ('localhost', server.port)
        h = logging.handlers.SMTPHandler(addr, 'me', 'you', 'Log')
        self.assertEqual(h.toaddrs, ['you'])
        self.messages = []
        r = logging.makeLogRecord({'msg': 'Hello'})
        self.handled = threading.Event()
        h.handle(r)
        self.handled.wait()
        server.stop()
        self.assertEqual(len(self.messages), 1)
        peer, mailfrom, rcpttos, data = self.messages[0]
        self.assertEqual(mailfrom, 'me')
        self.assertEqual(rcpttos, ['you'])
        self.assertIn('\nSubject: Log\n', data)
        self.assertTrue(data.endswith('\n\nHello'))
        h.close()

    def process_message(self, *args):
        self.messages.append(args)
        self.handled.set()

class MemoryHandlerTest(BaseTest):

    """Tests for the MemoryHandler."""

    # Do not bother with a logger name group.
    expected_log_pat = r"^[\w.]+ -> ([\w]+): ([\d]+)$"

    def setUp(self):
        BaseTest.setUp(self)
        self.mem_hdlr = logging.handlers.MemoryHandler(10, logging.WARNING,
                                                        self.root_hdlr)
        self.mem_logger = logging.getLogger('mem')
        self.mem_logger.propagate = 0
        self.mem_logger.addHandler(self.mem_hdlr)

    def tearDown(self):
        self.mem_hdlr.close()
        BaseTest.tearDown(self)

    def test_flush(self):
        # The memory handler flushes to its target handler based on specific
        #  criteria (message count and message level).
        self.mem_logger.debug(self.next_message())
        self.assert_log_lines([])
        self.mem_logger.info(self.next_message())
        self.assert_log_lines([])
        # This will flush because the level is >= logging.WARNING
        self.mem_logger.warning(self.next_message())
        lines = [
            ('DEBUG', '1'),
            ('INFO', '2'),
            ('WARNING', '3'),
        ]
        self.assert_log_lines(lines)
        for n in (4, 14):
            for i in range(9):
                self.mem_logger.debug(self.next_message())
            self.assert_log_lines(lines)
            # This will flush because it's the 10th message since the last
            #  flush.
            self.mem_logger.debug(self.next_message())
            lines = lines + [('DEBUG', str(i)) for i in range(n, n + 10)]
            self.assert_log_lines(lines)

        self.mem_logger.debug(self.next_message())
        self.assert_log_lines(lines)


class ExceptionFormatter(logging.Formatter):
    """A special exception formatter."""
    def formatException(self, ei):
        return "Got a [%s]" % ei[0].__name__


class ConfigFileTest(BaseTest):

    """Reading logging config from a .ini-style config file."""

    expected_log_pat = r"^([\w]+) \+\+ ([\w]+)$"

    # config0 is a standard configuration.
    config0 = """
    [loggers]
    keys=root

    [handlers]
    keys=hand1

    [formatters]
    keys=form1

    [logger_root]
    level=WARNING
    handlers=hand1

    [handler_hand1]
    class=StreamHandler
    level=NOTSET
    formatter=form1
    args=(sys.stdout,)

    [formatter_form1]
    format=%(levelname)s ++ %(message)s
    datefmt=
    """

    # config1 adds a little to the standard configuration.
    config1 = """
    [loggers]
    keys=root,parser

    [handlers]
    keys=hand1

    [formatters]
    keys=form1

    [logger_root]
    level=WARNING
    handlers=

    [logger_parser]
    level=DEBUG
    handlers=hand1
    propagate=1
    qualname=compiler.parser

    [handler_hand1]
    class=StreamHandler
    level=NOTSET
    formatter=form1
    args=(sys.stdout,)

    [formatter_form1]
    format=%(levelname)s ++ %(message)s
    datefmt=
    """

    # config1a moves the handler to the root.
    config1a = """
    [loggers]
    keys=root,parser

    [handlers]
    keys=hand1

    [formatters]
    keys=form1

    [logger_root]
    level=WARNING
    handlers=hand1

    [logger_parser]
    level=DEBUG
    handlers=
    propagate=1
    qualname=compiler.parser

    [handler_hand1]
    class=StreamHandler
    level=NOTSET
    formatter=form1
    args=(sys.stdout,)

    [formatter_form1]
    format=%(levelname)s ++ %(message)s
    datefmt=
    """

    # config2 has a subtle configuration error that should be reported
    config2 = config1.replace("sys.stdout", "sys.stbout")

    # config3 has a less subtle configuration error
    config3 = config1.replace("formatter=form1", "formatter=misspelled_name")

    # config4 specifies a custom formatter class to be loaded
    config4 = """
    [loggers]
    keys=root

    [handlers]
    keys=hand1

    [formatters]
    keys=form1

    [logger_root]
    level=NOTSET
    handlers=hand1

    [handler_hand1]
    class=StreamHandler
    level=NOTSET
    formatter=form1
    args=(sys.stdout,)

    [formatter_form1]
    class=""" + __name__ + """.ExceptionFormatter
    format=%(levelname)s:%(name)s:%(message)s
    datefmt=
    """

    # config5 specifies a custom handler class to be loaded
    config5 = config1.replace('class=StreamHandler', 'class=logging.StreamHandler')

    # config6 uses ', ' delimiters in the handlers and formatters sections
    config6 = """
    [loggers]
    keys=root,parser

    [handlers]
    keys=hand1, hand2

    [formatters]
    keys=form1, form2

    [logger_root]
    level=WARNING
    handlers=

    [logger_parser]
    level=DEBUG
    handlers=hand1
    propagate=1
    qualname=compiler.parser

    [handler_hand1]
    class=StreamHandler
    level=NOTSET
    formatter=form1
    args=(sys.stdout,)

    [handler_hand2]
    class=StreamHandler
    level=NOTSET
    formatter=form1
    args=(sys.stderr,)

    [formatter_form1]
    format=%(levelname)s ++ %(message)s
    datefmt=

    [formatter_form2]
    format=%(message)s
    datefmt=
    """

    # config7 adds a compiler logger.
    config7 = """
    [loggers]
    keys=root,parser,compiler

    [handlers]
    keys=hand1

    [formatters]
    keys=form1

    [logger_root]
    level=WARNING
    handlers=hand1

    [logger_compiler]
    level=DEBUG
    handlers=
    propagate=1
    qualname=compiler

    [logger_parser]
    level=DEBUG
    handlers=
    propagate=1
    qualname=compiler.parser

    [handler_hand1]
    class=StreamHandler
    level=NOTSET
    formatter=form1
    args=(sys.stdout,)

    [formatter_form1]
    format=%(levelname)s ++ %(message)s
    datefmt=
    """

    def apply_config(self, conf):
        file = io.StringIO(textwrap.dedent(conf))
        logging.config.fileConfig(file)

    def test_config0_ok(self):
        # A simple config file which overrides the default settings.
        with captured_stdout() as output:
            self.apply_config(self.config0)
            logger = logging.getLogger()
            # Won't output anything
            logger.info(self.next_message())
            # Outputs a message
            logger.error(self.next_message())
            self.assert_log_lines([
                ('ERROR', '2'),
            ], stream=output)
            # Original logger output is empty.
            self.assert_log_lines([])

    def test_config1_ok(self, config=config1):
        # A config file defining a sub-parser as well.
        with captured_stdout() as output:
            self.apply_config(config)
            logger = logging.getLogger("compiler.parser")
            # Both will output a message
            logger.info(self.next_message())
            logger.error(self.next_message())
            self.assert_log_lines([
                ('INFO', '1'),
                ('ERROR', '2'),
            ], stream=output)
            # Original logger output is empty.
            self.assert_log_lines([])

    def test_config2_failure(self):
        # A simple config file which overrides the default settings.
        self.assertRaises(Exception, self.apply_config, self.config2)

    def test_config3_failure(self):
        # A simple config file which overrides the default settings.
        self.assertRaises(Exception, self.apply_config, self.config3)

    def test_config4_ok(self):
        # A config file specifying a custom formatter class.
        with captured_stdout() as output:
            self.apply_config(self.config4)
            logger = logging.getLogger()
            try:
                raise RuntimeError()
            except RuntimeError:
                logging.exception("just testing")
            sys.stdout.seek(0)
            self.assertEqual(output.getvalue(),
                "ERROR:root:just testing\nGot a [RuntimeError]\n")
            # Original logger output is empty
            self.assert_log_lines([])

    def test_config5_ok(self):
        self.test_config1_ok(config=self.config5)

    def test_config6_ok(self):
        self.test_config1_ok(config=self.config6)

    def test_config7_ok(self):
        with captured_stdout() as output:
            self.apply_config(self.config1a)
            logger = logging.getLogger("compiler.parser")
            # See issue #11424. compiler-hyphenated sorts
            # between compiler and compiler.xyz and this
            # was preventing compiler.xyz from being included
            # in the child loggers of compiler because of an
            # overzealous loop termination condition.
            hyphenated = logging.getLogger('compiler-hyphenated')
            # All will output a message
            logger.info(self.next_message())
            logger.error(self.next_message())
            hyphenated.critical(self.next_message())
            self.assert_log_lines([
                ('INFO', '1'),
                ('ERROR', '2'),
                ('CRITICAL', '3'),
            ], stream=output)
            # Original logger output is empty.
            self.assert_log_lines([])
        with captured_stdout() as output:
            self.apply_config(self.config7)
            logger = logging.getLogger("compiler.parser")
            self.assertFalse(logger.disabled)
            # Both will output a message
            logger.info(self.next_message())
            logger.error(self.next_message())
            logger = logging.getLogger("compiler.lexer")
            # Both will output a message
            logger.info(self.next_message())
            logger.error(self.next_message())
            # Will not appear
            hyphenated.critical(self.next_message())
            self.assert_log_lines([
                ('INFO', '4'),
                ('ERROR', '5'),
                ('INFO', '6'),
                ('ERROR', '7'),
            ], stream=output)
            # Original logger output is empty.
            self.assert_log_lines([])


@unittest.skipUnless(threading, 'Threading required for this test.')
class SocketHandlerTest(BaseTest):
<<<<<<< HEAD

    """Test for SocketHandler objects."""

    def setUp(self):
        """Set up a TCP server to receive log messages, and a SocketHandler
        pointing to that server's address and port."""
        BaseTest.setUp(self)
        addr = ('localhost', 0)
        self.server = server = TestTCPServer(addr, self.handle_socket,
                                                0.01)
        server.start()
        server.ready.wait()
        self.sock_hdlr = logging.handlers.SocketHandler('localhost',
                                                        server.port)
        self.log_output = ''
        self.root_logger.removeHandler(self.root_logger.handlers[0])
        self.root_logger.addHandler(self.sock_hdlr)
        self.handled = threading.Semaphore(0)

    def tearDown(self):
        """Shutdown the TCP server."""
        try:
            self.server.stop(2.0)
            self.root_logger.removeHandler(self.sock_hdlr)
            self.sock_hdlr.close()
        finally:
            BaseTest.tearDown(self)

=======

    """Test for SocketHandler objects."""

    def setUp(self):
        """Set up a TCP server to receive log messages, and a SocketHandler
        pointing to that server's address and port."""
        BaseTest.setUp(self)
        addr = ('localhost', 0)
        self.server = server = TestTCPServer(addr, self.handle_socket,
                                                0.01)
        server.start()
        server.ready.wait()
        self.sock_hdlr = logging.handlers.SocketHandler('localhost',
                                                        server.port)
        self.log_output = ''
        self.root_logger.removeHandler(self.root_logger.handlers[0])
        self.root_logger.addHandler(self.sock_hdlr)
        self.handled = threading.Semaphore(0)

    def tearDown(self):
        """Shutdown the TCP server."""
        try:
            self.server.stop(2.0)
            self.root_logger.removeHandler(self.sock_hdlr)
            self.sock_hdlr.close()
        finally:
            BaseTest.tearDown(self)

>>>>>>> e976fc74
    def handle_socket(self, request):
        conn = request.connection
        while True:
            chunk = conn.recv(4)
            if len(chunk) < 4:
                break
            slen = struct.unpack(">L", chunk)[0]
            chunk = conn.recv(slen)
            while len(chunk) < slen:
                chunk = chunk + conn.recv(slen - len(chunk))
            obj = pickle.loads(chunk)
            record = logging.makeLogRecord(obj)
            self.log_output += record.msg + '\n'
            self.handled.release()

    def test_output(self):
        # The log message sent to the SocketHandler is properly received.
        logger = logging.getLogger("tcp")
        logger.error("spam")
        self.handled.acquire()
        logger.debug("eggs")
        self.handled.acquire()
        self.assertEqual(self.log_output, "spam\neggs\n")

    def test_noserver(self):
        # Kill the server
        self.server.stop(2.0)
        #The logging call should try to connect, which should fail
        try:
            raise RuntimeError('Deliberate mistake')
        except RuntimeError:
            self.root_logger.exception('Never sent')
        self.root_logger.error('Never sent, either')
        now = time.time()
        self.assertTrue(self.sock_hdlr.retryTime > now)
        time.sleep(self.sock_hdlr.retryTime - now + 0.001)
        self.root_logger.error('Nor this')


@unittest.skipUnless(threading, 'Threading required for this test.')
class DatagramHandlerTest(BaseTest):

    """Test for DatagramHandler."""

    def setUp(self):
        """Set up a UDP server to receive log messages, and a DatagramHandler
        pointing to that server's address and port."""
        BaseTest.setUp(self)
        addr = ('localhost', 0)
        self.server = server = TestUDPServer(addr, self.handle_datagram, 0.01)
        server.start()
        server.ready.wait()
        self.sock_hdlr = logging.handlers.DatagramHandler('localhost',
                                                          server.port)
        self.log_output = ''
        self.root_logger.removeHandler(self.root_logger.handlers[0])
        self.root_logger.addHandler(self.sock_hdlr)
        self.handled = threading.Event()

    def tearDown(self):
        """Shutdown the UDP server."""
        try:
            self.server.stop(2.0)
            self.root_logger.removeHandler(self.sock_hdlr)
            self.sock_hdlr.close()
        finally:
            BaseTest.tearDown(self)
<<<<<<< HEAD

    def handle_datagram(self, request):
        slen = struct.pack('>L', 0) # length of prefix
        packet = request.packet[len(slen):]
        obj = pickle.loads(packet)
        record = logging.makeLogRecord(obj)
        self.log_output += record.msg + '\n'
        self.handled.set()

=======

    def handle_datagram(self, request):
        slen = struct.pack('>L', 0) # length of prefix
        packet = request.packet[len(slen):]
        obj = pickle.loads(packet)
        record = logging.makeLogRecord(obj)
        self.log_output += record.msg + '\n'
        self.handled.set()

>>>>>>> e976fc74
    def test_output(self):
        # The log message sent to the DatagramHandler is properly received.
        logger = logging.getLogger("udp")
        logger.error("spam")
        self.handled.wait()
        self.handled.clear()
        logger.error("eggs")
        self.handled.wait()
        self.assertEqual(self.log_output, "spam\neggs\n")


@unittest.skipUnless(threading, 'Threading required for this test.')
class SysLogHandlerTest(BaseTest):

    """Test for SysLogHandler using UDP."""

    def setUp(self):
        """Set up a UDP server to receive log messages, and a SysLogHandler
        pointing to that server's address and port."""
        BaseTest.setUp(self)
        addr = ('localhost', 0)
        self.server = server = TestUDPServer(addr, self.handle_datagram,
                                                0.01)
        server.start()
        server.ready.wait()
        self.sl_hdlr = logging.handlers.SysLogHandler(('localhost',
                                                       server.port))
        self.log_output = ''
        self.root_logger.removeHandler(self.root_logger.handlers[0])
        self.root_logger.addHandler(self.sl_hdlr)
        self.handled = threading.Event()

    def tearDown(self):
        """Shutdown the UDP server."""
        try:
            self.server.stop(2.0)
            self.root_logger.removeHandler(self.sl_hdlr)
            self.sl_hdlr.close()
        finally:
            BaseTest.tearDown(self)

    def handle_datagram(self, request):
        self.log_output = request.packet
        self.handled.set()

    def test_output(self):
        # The log message sent to the SysLogHandler is properly received.
        logger = logging.getLogger("slh")
        logger.error("sp\xe4m")
        self.handled.wait()
        self.assertEqual(self.log_output, b'<11>\xef\xbb\xbfsp\xc3\xa4m\x00')
        self.handled.clear()
        self.sl_hdlr.append_nul = False
        logger.error("sp\xe4m")
        self.handled.wait()
        self.assertEqual(self.log_output, b'<11>\xef\xbb\xbfsp\xc3\xa4m')
        self.handled.clear()
        self.sl_hdlr.ident = "h\xe4m-"
        logger.error("sp\xe4m")
        self.handled.wait()
        self.assertEqual(self.log_output, b'<11>\xef\xbb\xbfh\xc3\xa4m-sp\xc3\xa4m')


@unittest.skipUnless(threading, 'Threading required for this test.')
class HTTPHandlerTest(BaseTest):
    """Test for HTTPHandler."""

    PEMFILE = """-----BEGIN RSA PRIVATE KEY-----
MIICXQIBAAKBgQDGT4xS5r91rbLJQK2nUDenBhBG6qFk+bVOjuAGC/LSHlAoBnvG
zQG3agOG+e7c5z2XT8m2ktORLqG3E4mYmbxgyhDrzP6ei2Anc+pszmnxPoK3Puh5
aXV+XKt0bU0C1m2+ACmGGJ0t3P408art82nOxBw8ZHgIg9Dtp6xIUCyOqwIDAQAB
AoGBAJFTnFboaKh5eUrIzjmNrKsG44jEyy+vWvHN/FgSC4l103HxhmWiuL5Lv3f7
0tMp1tX7D6xvHwIG9VWvyKb/Cq9rJsDibmDVIOslnOWeQhG+XwJyitR0pq/KlJIB
5LjORcBw795oKWOAi6RcOb1ON59tysEFYhAGQO9k6VL621gRAkEA/Gb+YXULLpbs
piXN3q4zcHzeaVANo69tUZ6TjaQqMeTxE4tOYM0G0ZoSeHEdaP59AOZGKXXNGSQy
2z/MddcYGQJBAMkjLSYIpOLJY11ja8OwwswFG2hEzHe0cS9bzo++R/jc1bHA5R0Y
i6vA5iPi+wopPFvpytdBol7UuEBe5xZrxWMCQQCWxELRHiP2yWpEeLJ3gGDzoXMN
PydWjhRju7Bx3AzkTtf+D6lawz1+eGTuEss5i0JKBkMEwvwnN2s1ce+EuF4JAkBb
E96h1lAzkVW5OAfYOPY8RCPA90ZO/hoyg7PpSxR0ECuDrgERR8gXIeYUYfejBkEa
rab4CfRoVJKKM28Yq/xZAkBvuq670JRCwOgfUTdww7WpdOQBYPkzQccsKNCslQW8
/DyW6y06oQusSENUvynT6dr3LJxt/NgZPhZX2+k1eYDV
-----END RSA PRIVATE KEY-----
-----BEGIN CERTIFICATE-----
MIICGzCCAYSgAwIBAgIJAIq84a2Q/OvlMA0GCSqGSIb3DQEBBQUAMBQxEjAQBgNV
BAMTCWxvY2FsaG9zdDAeFw0xMTA1MjExMDIzMzNaFw03NTAzMjEwMzU1MTdaMBQx
EjAQBgNVBAMTCWxvY2FsaG9zdDCBnzANBgkqhkiG9w0BAQEFAAOBjQAwgYkCgYEA
xk+MUua/da2yyUCtp1A3pwYQRuqhZPm1To7gBgvy0h5QKAZ7xs0Bt2oDhvnu3Oc9
l0/JtpLTkS6htxOJmJm8YMoQ68z+notgJ3PqbM5p8T6Ctz7oeWl1flyrdG1NAtZt
vgAphhidLdz+NPGq7fNpzsQcPGR4CIPQ7aesSFAsjqsCAwEAAaN1MHMwHQYDVR0O
BBYEFLWaUPO6N7efGiuoS9i3DVYcUwn0MEQGA1UdIwQ9MDuAFLWaUPO6N7efGiuo
S9i3DVYcUwn0oRikFjAUMRIwEAYDVQQDEwlsb2NhbGhvc3SCCQCKvOGtkPzr5TAM
BgNVHRMEBTADAQH/MA0GCSqGSIb3DQEBBQUAA4GBAMK5whPjLNQK1Ivvk88oqJqq
4f889OwikGP0eUhOBhbFlsZs+jq5YZC2UzHz+evzKBlgAP1u4lP/cB85CnjvWqM+
1c/lywFHQ6HOdDeQ1L72tSYMrNOG4XNmLn0h7rx6GoTU7dcFRfseahBCq8mv0IDt
IRbTpvlHWPjsSvHz0ZOH
-----END CERTIFICATE-----"""
<<<<<<< HEAD

    def setUp(self):
        """Set up an HTTP server to receive log messages, and a HTTPHandler
        pointing to that server's address and port."""
        BaseTest.setUp(self)
        self.handled = threading.Event()

=======

    def setUp(self):
        """Set up an HTTP server to receive log messages, and a HTTPHandler
        pointing to that server's address and port."""
        BaseTest.setUp(self)
        self.handled = threading.Event()

>>>>>>> e976fc74
    def handle_request(self, request):
        self.command = request.command
        self.log_data = urlparse(request.path)
        if self.command == 'POST':
            try:
                rlen = int(request.headers['Content-Length'])
                self.post_data = request.rfile.read(rlen)
            except:
                self.post_data = None
        request.send_response(200)
        request.end_headers()
        self.handled.set()

    def test_output(self):
        # The log message sent to the HTTPHandler is properly received.
        logger = logging.getLogger("http")
        root_logger = self.root_logger
        root_logger.removeHandler(self.root_logger.handlers[0])
        for secure in (False, True):
            addr = ('localhost', 0)
            if secure:
                try:
                    import ssl
                    fd, fn = tempfile.mkstemp()
                    os.close(fd)
                    with open(fn, 'w') as f:
                        f.write(self.PEMFILE)
                    sslctx = ssl.SSLContext(ssl.PROTOCOL_SSLv23)
                    sslctx.load_cert_chain(fn)
                    os.unlink(fn)
                except ImportError:
                    sslctx = None
            else:
                sslctx = None
            self.server = server = TestHTTPServer(addr, self.handle_request,
                                                    0.01, sslctx=sslctx)
            server.start()
            server.ready.wait()
            host = 'localhost:%d' % server.server_port
            secure_client = secure and sslctx
            self.h_hdlr = logging.handlers.HTTPHandler(host, '/frob',
                                                       secure=secure_client)
            self.log_data = None
            root_logger.addHandler(self.h_hdlr)

            for method in ('GET', 'POST'):
                self.h_hdlr.method = method
                self.handled.clear()
                msg = "sp\xe4m"
                logger.error(msg)
                self.handled.wait()
                self.assertEqual(self.log_data.path, '/frob')
                self.assertEqual(self.command, method)
                if method == 'GET':
                    d = parse_qs(self.log_data.query)
                else:
                    d = parse_qs(self.post_data.decode('utf-8'))
                self.assertEqual(d['name'], ['http'])
                self.assertEqual(d['funcName'], ['test_output'])
                self.assertEqual(d['msg'], [msg])

            self.server.stop(2.0)
            self.root_logger.removeHandler(self.h_hdlr)
            self.h_hdlr.close()

class MemoryTest(BaseTest):

    """Test memory persistence of logger objects."""

    def setUp(self):
        """Create a dict to remember potentially destroyed objects."""
        BaseTest.setUp(self)
        self._survivors = {}

    def _watch_for_survival(self, *args):
        """Watch the given objects for survival, by creating weakrefs to
        them."""
        for obj in args:
            key = id(obj), repr(obj)
            self._survivors[key] = weakref.ref(obj)

    def _assertTruesurvival(self):
        """Assert that all objects watched for survival have survived."""
        # Trigger cycle breaking.
        gc.collect()
        dead = []
        for (id_, repr_), ref in self._survivors.items():
            if ref() is None:
                dead.append(repr_)
        if dead:
            self.fail("%d objects should have survived "
                "but have been destroyed: %s" % (len(dead), ", ".join(dead)))

    def test_persistent_loggers(self):
        # Logger objects are persistent and retain their configuration, even
        #  if visible references are destroyed.
        self.root_logger.setLevel(logging.INFO)
        foo = logging.getLogger("foo")
        self._watch_for_survival(foo)
        foo.setLevel(logging.DEBUG)
        self.root_logger.debug(self.next_message())
        foo.debug(self.next_message())
        self.assert_log_lines([
            ('foo', 'DEBUG', '2'),
        ])
        del foo
        # foo has survived.
        self._assertTruesurvival()
        # foo has retained its settings.
        bar = logging.getLogger("foo")
        bar.debug(self.next_message())
        self.assert_log_lines([
            ('foo', 'DEBUG', '2'),
            ('foo', 'DEBUG', '3'),
        ])


class EncodingTest(BaseTest):
    def test_encoding_plain_file(self):
        # In Python 2.x, a plain file object is treated as having no encoding.
        log = logging.getLogger("test")
        fd, fn = tempfile.mkstemp(".log", "test_logging-1-")
        os.close(fd)
        # the non-ascii data we write to the log.
        data = "foo\x80"
        try:
            handler = logging.FileHandler(fn, encoding="utf-8")
            log.addHandler(handler)
            try:
                # write non-ascii data to the log.
                log.warning(data)
            finally:
                log.removeHandler(handler)
                handler.close()
            # check we wrote exactly those bytes, ignoring trailing \n etc
            f = open(fn, encoding="utf-8")
            try:
                self.assertEqual(f.read().rstrip(), data)
            finally:
                f.close()
        finally:
            if os.path.isfile(fn):
                os.remove(fn)

    def test_encoding_cyrillic_unicode(self):
        log = logging.getLogger("test")
        #Get a message in Unicode: Do svidanya in Cyrillic (meaning goodbye)
        message = '\u0434\u043e \u0441\u0432\u0438\u0434\u0430\u043d\u0438\u044f'
        #Ensure it's written in a Cyrillic encoding
        writer_class = codecs.getwriter('cp1251')
        writer_class.encoding = 'cp1251'
        stream = io.BytesIO()
        writer = writer_class(stream, 'strict')
        handler = logging.StreamHandler(writer)
        log.addHandler(handler)
        try:
            log.warning(message)
        finally:
            log.removeHandler(handler)
            handler.close()
        # check we wrote exactly those bytes, ignoring trailing \n etc
        s = stream.getvalue()
        #Compare against what the data should be when encoded in CP-1251
        self.assertEqual(s, b'\xe4\xee \xf1\xe2\xe8\xe4\xe0\xed\xe8\xff\n')


class WarningsTest(BaseTest):

    def test_warnings(self):
        with warnings.catch_warnings():
            logging.captureWarnings(True)
            self.addCleanup(logging.captureWarnings, False)
            warnings.filterwarnings("always", category=UserWarning)
            stream = io.StringIO()
            h = logging.StreamHandler(stream)
            logger = logging.getLogger("py.warnings")
            logger.addHandler(h)
            warnings.warn("I'm warning you...")
            logger.removeHandler(h)
            s = stream.getvalue()
            h.close()
            self.assertTrue(s.find("UserWarning: I'm warning you...\n") > 0)

            #See if an explicit file uses the original implementation
            a_file = io.StringIO()
            warnings.showwarning("Explicit", UserWarning, "dummy.py", 42,
                                 a_file, "Dummy line")
            s = a_file.getvalue()
            a_file.close()
            self.assertEqual(s,
                "dummy.py:42: UserWarning: Explicit\n  Dummy line\n")

    def test_warnings_no_handlers(self):
        with warnings.catch_warnings():
            logging.captureWarnings(True)
            self.addCleanup(logging.captureWarnings, False)

            # confirm our assumption: no loggers are set
            logger = logging.getLogger("py.warnings")
            self.assertEqual(logger.handlers, [])

            warnings.showwarning("Explicit", UserWarning, "dummy.py", 42)
            self.assertEqual(len(logger.handlers), 1)
            self.assertIsInstance(logger.handlers[0], logging.NullHandler)


def formatFunc(format, datefmt=None):
    return logging.Formatter(format, datefmt)

def handlerFunc():
    return logging.StreamHandler()

class CustomHandler(logging.StreamHandler):
    pass

class ConfigDictTest(BaseTest):

    """Reading logging config from a dictionary."""

    expected_log_pat = r"^([\w]+) \+\+ ([\w]+)$"

    # config0 is a standard configuration.
    config0 = {
        'version': 1,
        'formatters': {
            'form1' : {
                'format' : '%(levelname)s ++ %(message)s',
            },
        },
        'handlers' : {
            'hand1' : {
                'class' : 'logging.StreamHandler',
                'formatter' : 'form1',
                'level' : 'NOTSET',
                'stream'  : 'ext://sys.stdout',
            },
        },
        'root' : {
            'level' : 'WARNING',
            'handlers' : ['hand1'],
        },
    }

    # config1 adds a little to the standard configuration.
    config1 = {
        'version': 1,
        'formatters': {
            'form1' : {
                'format' : '%(levelname)s ++ %(message)s',
            },
        },
        'handlers' : {
            'hand1' : {
                'class' : 'logging.StreamHandler',
                'formatter' : 'form1',
                'level' : 'NOTSET',
                'stream'  : 'ext://sys.stdout',
            },
        },
        'loggers' : {
            'compiler.parser' : {
                'level' : 'DEBUG',
                'handlers' : ['hand1'],
            },
        },
        'root' : {
            'level' : 'WARNING',
        },
    }

    # config1a moves the handler to the root. Used with config8a
    config1a = {
        'version': 1,
        'formatters': {
            'form1' : {
                'format' : '%(levelname)s ++ %(message)s',
            },
        },
        'handlers' : {
            'hand1' : {
                'class' : 'logging.StreamHandler',
                'formatter' : 'form1',
                'level' : 'NOTSET',
                'stream'  : 'ext://sys.stdout',
            },
        },
        'loggers' : {
            'compiler.parser' : {
                'level' : 'DEBUG',
            },
        },
        'root' : {
            'level' : 'WARNING',
            'handlers' : ['hand1'],
        },
    }

    # config2 has a subtle configuration error that should be reported
    config2 = {
        'version': 1,
        'formatters': {
            'form1' : {
                'format' : '%(levelname)s ++ %(message)s',
            },
        },
        'handlers' : {
            'hand1' : {
                'class' : 'logging.StreamHandler',
                'formatter' : 'form1',
                'level' : 'NOTSET',
                'stream'  : 'ext://sys.stdbout',
            },
        },
        'loggers' : {
            'compiler.parser' : {
                'level' : 'DEBUG',
                'handlers' : ['hand1'],
            },
        },
        'root' : {
            'level' : 'WARNING',
        },
    }

    #As config1 but with a misspelt level on a handler
    config2a = {
        'version': 1,
        'formatters': {
            'form1' : {
                'format' : '%(levelname)s ++ %(message)s',
            },
        },
        'handlers' : {
            'hand1' : {
                'class' : 'logging.StreamHandler',
                'formatter' : 'form1',
                'level' : 'NTOSET',
                'stream'  : 'ext://sys.stdout',
            },
        },
        'loggers' : {
            'compiler.parser' : {
                'level' : 'DEBUG',
                'handlers' : ['hand1'],
            },
        },
        'root' : {
            'level' : 'WARNING',
        },
    }


    #As config1 but with a misspelt level on a logger
    config2b = {
        'version': 1,
        'formatters': {
            'form1' : {
                'format' : '%(levelname)s ++ %(message)s',
            },
        },
        'handlers' : {
            'hand1' : {
                'class' : 'logging.StreamHandler',
                'formatter' : 'form1',
                'level' : 'NOTSET',
                'stream'  : 'ext://sys.stdout',
            },
        },
        'loggers' : {
            'compiler.parser' : {
                'level' : 'DEBUG',
                'handlers' : ['hand1'],
            },
        },
        'root' : {
            'level' : 'WRANING',
        },
    }

    # config3 has a less subtle configuration error
    config3 = {
        'version': 1,
        'formatters': {
            'form1' : {
                'format' : '%(levelname)s ++ %(message)s',
            },
        },
        'handlers' : {
            'hand1' : {
                'class' : 'logging.StreamHandler',
                'formatter' : 'misspelled_name',
                'level' : 'NOTSET',
                'stream'  : 'ext://sys.stdout',
            },
        },
        'loggers' : {
            'compiler.parser' : {
                'level' : 'DEBUG',
                'handlers' : ['hand1'],
            },
        },
        'root' : {
            'level' : 'WARNING',
        },
    }

    # config4 specifies a custom formatter class to be loaded
    config4 = {
        'version': 1,
        'formatters': {
            'form1' : {
                '()' : __name__ + '.ExceptionFormatter',
                'format' : '%(levelname)s:%(name)s:%(message)s',
            },
        },
        'handlers' : {
            'hand1' : {
                'class' : 'logging.StreamHandler',
                'formatter' : 'form1',
                'level' : 'NOTSET',
                'stream'  : 'ext://sys.stdout',
            },
        },
        'root' : {
            'level' : 'NOTSET',
                'handlers' : ['hand1'],
        },
    }

    # As config4 but using an actual callable rather than a string
    config4a = {
        'version': 1,
        'formatters': {
            'form1' : {
                '()' : ExceptionFormatter,
                'format' : '%(levelname)s:%(name)s:%(message)s',
            },
            'form2' : {
                '()' : __name__ + '.formatFunc',
                'format' : '%(levelname)s:%(name)s:%(message)s',
            },
            'form3' : {
                '()' : formatFunc,
                'format' : '%(levelname)s:%(name)s:%(message)s',
            },
        },
        'handlers' : {
            'hand1' : {
                'class' : 'logging.StreamHandler',
                'formatter' : 'form1',
                'level' : 'NOTSET',
                'stream'  : 'ext://sys.stdout',
            },
            'hand2' : {
                '()' : handlerFunc,
            },
        },
        'root' : {
            'level' : 'NOTSET',
                'handlers' : ['hand1'],
        },
    }

    # config5 specifies a custom handler class to be loaded
    config5 = {
        'version': 1,
        'formatters': {
            'form1' : {
                'format' : '%(levelname)s ++ %(message)s',
            },
        },
        'handlers' : {
            'hand1' : {
                'class' : __name__ + '.CustomHandler',
                'formatter' : 'form1',
                'level' : 'NOTSET',
                'stream'  : 'ext://sys.stdout',
            },
        },
        'loggers' : {
            'compiler.parser' : {
                'level' : 'DEBUG',
                'handlers' : ['hand1'],
            },
        },
        'root' : {
            'level' : 'WARNING',
        },
    }

    # config6 specifies a custom handler class to be loaded
    # but has bad arguments
    config6 = {
        'version': 1,
        'formatters': {
            'form1' : {
                'format' : '%(levelname)s ++ %(message)s',
            },
        },
        'handlers' : {
            'hand1' : {
                'class' : __name__ + '.CustomHandler',
                'formatter' : 'form1',
                'level' : 'NOTSET',
                'stream'  : 'ext://sys.stdout',
                '9' : 'invalid parameter name',
            },
        },
        'loggers' : {
            'compiler.parser' : {
                'level' : 'DEBUG',
                'handlers' : ['hand1'],
            },
        },
        'root' : {
            'level' : 'WARNING',
        },
    }

    #config 7 does not define compiler.parser but defines compiler.lexer
    #so compiler.parser should be disabled after applying it
    config7 = {
        'version': 1,
        'formatters': {
            'form1' : {
                'format' : '%(levelname)s ++ %(message)s',
            },
        },
        'handlers' : {
            'hand1' : {
                'class' : 'logging.StreamHandler',
                'formatter' : 'form1',
                'level' : 'NOTSET',
                'stream'  : 'ext://sys.stdout',
            },
        },
        'loggers' : {
            'compiler.lexer' : {
                'level' : 'DEBUG',
                'handlers' : ['hand1'],
            },
        },
        'root' : {
            'level' : 'WARNING',
        },
    }

    # config8 defines both compiler and compiler.lexer
    # so compiler.parser should not be disabled (since
    # compiler is defined)
    config8 = {
        'version': 1,
        'disable_existing_loggers' : False,
        'formatters': {
            'form1' : {
                'format' : '%(levelname)s ++ %(message)s',
            },
        },
        'handlers' : {
            'hand1' : {
                'class' : 'logging.StreamHandler',
                'formatter' : 'form1',
                'level' : 'NOTSET',
                'stream'  : 'ext://sys.stdout',
            },
        },
        'loggers' : {
            'compiler' : {
                'level' : 'DEBUG',
                'handlers' : ['hand1'],
            },
            'compiler.lexer' : {
            },
        },
        'root' : {
            'level' : 'WARNING',
        },
    }

    # config8a disables existing loggers
    config8a = {
        'version': 1,
        'disable_existing_loggers' : True,
        'formatters': {
            'form1' : {
                'format' : '%(levelname)s ++ %(message)s',
            },
        },
        'handlers' : {
            'hand1' : {
                'class' : 'logging.StreamHandler',
                'formatter' : 'form1',
                'level' : 'NOTSET',
                'stream'  : 'ext://sys.stdout',
            },
        },
        'loggers' : {
            'compiler' : {
                'level' : 'DEBUG',
                'handlers' : ['hand1'],
            },
            'compiler.lexer' : {
            },
        },
        'root' : {
            'level' : 'WARNING',
        },
    }

    config9 = {
        'version': 1,
        'formatters': {
            'form1' : {
                'format' : '%(levelname)s ++ %(message)s',
            },
        },
        'handlers' : {
            'hand1' : {
                'class' : 'logging.StreamHandler',
                'formatter' : 'form1',
                'level' : 'WARNING',
                'stream'  : 'ext://sys.stdout',
            },
        },
        'loggers' : {
            'compiler.parser' : {
                'level' : 'WARNING',
                'handlers' : ['hand1'],
            },
        },
        'root' : {
            'level' : 'NOTSET',
        },
    }

    config9a = {
        'version': 1,
        'incremental' : True,
        'handlers' : {
            'hand1' : {
                'level' : 'WARNING',
            },
        },
        'loggers' : {
            'compiler.parser' : {
                'level' : 'INFO',
            },
        },
    }

    config9b = {
        'version': 1,
        'incremental' : True,
        'handlers' : {
            'hand1' : {
                'level' : 'INFO',
            },
        },
        'loggers' : {
            'compiler.parser' : {
                'level' : 'INFO',
            },
        },
    }

    #As config1 but with a filter added
    config10 = {
        'version': 1,
        'formatters': {
            'form1' : {
                'format' : '%(levelname)s ++ %(message)s',
            },
        },
        'filters' : {
            'filt1' : {
                'name' : 'compiler.parser',
            },
        },
        'handlers' : {
            'hand1' : {
                'class' : 'logging.StreamHandler',
                'formatter' : 'form1',
                'level' : 'NOTSET',
                'stream'  : 'ext://sys.stdout',
                'filters' : ['filt1'],
            },
        },
        'loggers' : {
            'compiler.parser' : {
                'level' : 'DEBUG',
                'filters' : ['filt1'],
            },
        },
        'root' : {
            'level' : 'WARNING',
            'handlers' : ['hand1'],
        },
    }

    #As config1 but using cfg:// references
    config11 = {
        'version': 1,
        'true_formatters': {
            'form1' : {
                'format' : '%(levelname)s ++ %(message)s',
            },
        },
        'handler_configs': {
            'hand1' : {
                'class' : 'logging.StreamHandler',
                'formatter' : 'form1',
                'level' : 'NOTSET',
                'stream'  : 'ext://sys.stdout',
            },
        },
        'formatters' : 'cfg://true_formatters',
        'handlers' : {
            'hand1' : 'cfg://handler_configs[hand1]',
        },
        'loggers' : {
            'compiler.parser' : {
                'level' : 'DEBUG',
                'handlers' : ['hand1'],
            },
        },
        'root' : {
            'level' : 'WARNING',
        },
    }

    #As config11 but missing the version key
    config12 = {
        'true_formatters': {
            'form1' : {
                'format' : '%(levelname)s ++ %(message)s',
            },
        },
        'handler_configs': {
            'hand1' : {
                'class' : 'logging.StreamHandler',
                'formatter' : 'form1',
                'level' : 'NOTSET',
                'stream'  : 'ext://sys.stdout',
            },
        },
        'formatters' : 'cfg://true_formatters',
        'handlers' : {
            'hand1' : 'cfg://handler_configs[hand1]',
        },
        'loggers' : {
            'compiler.parser' : {
                'level' : 'DEBUG',
                'handlers' : ['hand1'],
            },
        },
        'root' : {
            'level' : 'WARNING',
        },
    }

    #As config11 but using an unsupported version
    config13 = {
        'version': 2,
        'true_formatters': {
            'form1' : {
                'format' : '%(levelname)s ++ %(message)s',
            },
        },
        'handler_configs': {
            'hand1' : {
                'class' : 'logging.StreamHandler',
                'formatter' : 'form1',
                'level' : 'NOTSET',
                'stream'  : 'ext://sys.stdout',
            },
        },
        'formatters' : 'cfg://true_formatters',
        'handlers' : {
            'hand1' : 'cfg://handler_configs[hand1]',
        },
        'loggers' : {
            'compiler.parser' : {
                'level' : 'DEBUG',
                'handlers' : ['hand1'],
            },
        },
        'root' : {
            'level' : 'WARNING',
        },
    }

    def apply_config(self, conf):
        logging.config.dictConfig(conf)

    def test_config0_ok(self):
        # A simple config which overrides the default settings.
        with captured_stdout() as output:
            self.apply_config(self.config0)
            logger = logging.getLogger()
            # Won't output anything
            logger.info(self.next_message())
            # Outputs a message
            logger.error(self.next_message())
            self.assert_log_lines([
                ('ERROR', '2'),
            ], stream=output)
            # Original logger output is empty.
            self.assert_log_lines([])

    def test_config1_ok(self, config=config1):
        # A config defining a sub-parser as well.
        with captured_stdout() as output:
            self.apply_config(config)
            logger = logging.getLogger("compiler.parser")
            # Both will output a message
            logger.info(self.next_message())
            logger.error(self.next_message())
            self.assert_log_lines([
                ('INFO', '1'),
                ('ERROR', '2'),
            ], stream=output)
            # Original logger output is empty.
            self.assert_log_lines([])

    def test_config2_failure(self):
        # A simple config which overrides the default settings.
        self.assertRaises(Exception, self.apply_config, self.config2)

    def test_config2a_failure(self):
        # A simple config which overrides the default settings.
        self.assertRaises(Exception, self.apply_config, self.config2a)

    def test_config2b_failure(self):
        # A simple config which overrides the default settings.
        self.assertRaises(Exception, self.apply_config, self.config2b)

    def test_config3_failure(self):
        # A simple config which overrides the default settings.
        self.assertRaises(Exception, self.apply_config, self.config3)

    def test_config4_ok(self):
        # A config specifying a custom formatter class.
        with captured_stdout() as output:
            self.apply_config(self.config4)
            #logger = logging.getLogger()
            try:
                raise RuntimeError()
            except RuntimeError:
                logging.exception("just testing")
            sys.stdout.seek(0)
            self.assertEqual(output.getvalue(),
                "ERROR:root:just testing\nGot a [RuntimeError]\n")
            # Original logger output is empty
            self.assert_log_lines([])

    def test_config4a_ok(self):
        # A config specifying a custom formatter class.
        with captured_stdout() as output:
            self.apply_config(self.config4a)
            #logger = logging.getLogger()
            try:
                raise RuntimeError()
            except RuntimeError:
                logging.exception("just testing")
            sys.stdout.seek(0)
            self.assertEqual(output.getvalue(),
                "ERROR:root:just testing\nGot a [RuntimeError]\n")
            # Original logger output is empty
            self.assert_log_lines([])

    def test_config5_ok(self):
        self.test_config1_ok(config=self.config5)

    def test_config6_failure(self):
        self.assertRaises(Exception, self.apply_config, self.config6)

    def test_config7_ok(self):
        with captured_stdout() as output:
            self.apply_config(self.config1)
            logger = logging.getLogger("compiler.parser")
            # Both will output a message
            logger.info(self.next_message())
            logger.error(self.next_message())
            self.assert_log_lines([
                ('INFO', '1'),
                ('ERROR', '2'),
            ], stream=output)
            # Original logger output is empty.
            self.assert_log_lines([])
        with captured_stdout() as output:
            self.apply_config(self.config7)
            logger = logging.getLogger("compiler.parser")
            self.assertTrue(logger.disabled)
            logger = logging.getLogger("compiler.lexer")
            # Both will output a message
            logger.info(self.next_message())
            logger.error(self.next_message())
            self.assert_log_lines([
                ('INFO', '3'),
                ('ERROR', '4'),
            ], stream=output)
            # Original logger output is empty.
            self.assert_log_lines([])

    #Same as test_config_7_ok but don't disable old loggers.
    def test_config_8_ok(self):
        with captured_stdout() as output:
            self.apply_config(self.config1)
            logger = logging.getLogger("compiler.parser")
            # All will output a message
            logger.info(self.next_message())
            logger.error(self.next_message())
            self.assert_log_lines([
                ('INFO', '1'),
                ('ERROR', '2'),
            ], stream=output)
            # Original logger output is empty.
            self.assert_log_lines([])
        with captured_stdout() as output:
            self.apply_config(self.config8)
            logger = logging.getLogger("compiler.parser")
            self.assertFalse(logger.disabled)
            # Both will output a message
            logger.info(self.next_message())
            logger.error(self.next_message())
            logger = logging.getLogger("compiler.lexer")
            # Both will output a message
            logger.info(self.next_message())
            logger.error(self.next_message())
            self.assert_log_lines([
                ('INFO', '3'),
                ('ERROR', '4'),
                ('INFO', '5'),
                ('ERROR', '6'),
            ], stream=output)
            # Original logger output is empty.
            self.assert_log_lines([])

    def test_config_8a_ok(self):
        with captured_stdout() as output:
            self.apply_config(self.config1a)
            logger = logging.getLogger("compiler.parser")
            # See issue #11424. compiler-hyphenated sorts
            # between compiler and compiler.xyz and this
            # was preventing compiler.xyz from being included
            # in the child loggers of compiler because of an
            # overzealous loop termination condition.
            hyphenated = logging.getLogger('compiler-hyphenated')
            # All will output a message
            logger.info(self.next_message())
            logger.error(self.next_message())
            hyphenated.critical(self.next_message())
            self.assert_log_lines([
                ('INFO', '1'),
                ('ERROR', '2'),
                ('CRITICAL', '3'),
            ], stream=output)
            # Original logger output is empty.
            self.assert_log_lines([])
        with captured_stdout() as output:
            self.apply_config(self.config8a)
            logger = logging.getLogger("compiler.parser")
            self.assertFalse(logger.disabled)
            # Both will output a message
            logger.info(self.next_message())
            logger.error(self.next_message())
            logger = logging.getLogger("compiler.lexer")
            # Both will output a message
            logger.info(self.next_message())
            logger.error(self.next_message())
            # Will not appear
            hyphenated.critical(self.next_message())
            self.assert_log_lines([
                ('INFO', '4'),
                ('ERROR', '5'),
                ('INFO', '6'),
                ('ERROR', '7'),
            ], stream=output)
            # Original logger output is empty.
            self.assert_log_lines([])

    def test_config_9_ok(self):
        with captured_stdout() as output:
            self.apply_config(self.config9)
            logger = logging.getLogger("compiler.parser")
            #Nothing will be output since both handler and logger are set to WARNING
            logger.info(self.next_message())
            self.assert_log_lines([], stream=output)
            self.apply_config(self.config9a)
            #Nothing will be output since both handler is still set to WARNING
            logger.info(self.next_message())
            self.assert_log_lines([], stream=output)
            self.apply_config(self.config9b)
            #Message should now be output
            logger.info(self.next_message())
            self.assert_log_lines([
                ('INFO', '3'),
            ], stream=output)

    def test_config_10_ok(self):
        with captured_stdout() as output:
            self.apply_config(self.config10)
            logger = logging.getLogger("compiler.parser")
            logger.warning(self.next_message())
            logger = logging.getLogger('compiler')
            #Not output, because filtered
            logger.warning(self.next_message())
            logger = logging.getLogger('compiler.lexer')
            #Not output, because filtered
            logger.warning(self.next_message())
            logger = logging.getLogger("compiler.parser.codegen")
            #Output, as not filtered
            logger.error(self.next_message())
            self.assert_log_lines([
                ('WARNING', '1'),
                ('ERROR', '4'),
            ], stream=output)

    def test_config11_ok(self):
        self.test_config1_ok(self.config11)

    def test_config12_failure(self):
        self.assertRaises(Exception, self.apply_config, self.config12)

    def test_config13_failure(self):
        self.assertRaises(Exception, self.apply_config, self.config13)

    @unittest.skipUnless(threading, 'listen() needs threading to work')
    def setup_via_listener(self, text):
        text = text.encode("utf-8")
        # Ask for a randomly assigned port (by using port 0)
        t = logging.config.listen(0)
        t.start()
        t.ready.wait()
        # Now get the port allocated
        port = t.port
        t.ready.clear()
        try:
            sock = socket.socket(socket.AF_INET, socket.SOCK_STREAM)
            sock.settimeout(2.0)
            sock.connect(('localhost', port))

            slen = struct.pack('>L', len(text))
            s = slen + text
            sentsofar = 0
            left = len(s)
            while left > 0:
                sent = sock.send(s[sentsofar:])
                sentsofar += sent
                left -= sent
            sock.close()
        finally:
            t.ready.wait(2.0)
            logging.config.stopListening()
            t.join(2.0)

    @unittest.skipUnless(threading, 'Threading required for this test.')
    def test_listen_config_10_ok(self):
        with captured_stdout() as output:
            self.setup_via_listener(json.dumps(self.config10))
            logger = logging.getLogger("compiler.parser")
            logger.warning(self.next_message())
            logger = logging.getLogger('compiler')
            #Not output, because filtered
            logger.warning(self.next_message())
            logger = logging.getLogger('compiler.lexer')
            #Not output, because filtered
            logger.warning(self.next_message())
            logger = logging.getLogger("compiler.parser.codegen")
            #Output, as not filtered
            logger.error(self.next_message())
            self.assert_log_lines([
                ('WARNING', '1'),
                ('ERROR', '4'),
            ], stream=output)

    @unittest.skipUnless(threading, 'Threading required for this test.')
    def test_listen_config_1_ok(self):
        with captured_stdout() as output:
            self.setup_via_listener(textwrap.dedent(ConfigFileTest.config1))
            logger = logging.getLogger("compiler.parser")
            # Both will output a message
            logger.info(self.next_message())
            logger.error(self.next_message())
            self.assert_log_lines([
                ('INFO', '1'),
                ('ERROR', '2'),
            ], stream=output)
            # Original logger output is empty.
            self.assert_log_lines([])

    def test_baseconfig(self):
        d = {
            'atuple': (1, 2, 3),
            'alist': ['a', 'b', 'c'],
            'adict': {'d': 'e', 'f': 3 },
            'nest1': ('g', ('h', 'i'), 'j'),
            'nest2': ['k', ['l', 'm'], 'n'],
            'nest3': ['o', 'cfg://alist', 'p'],
        }
        bc = logging.config.BaseConfigurator(d)
        self.assertEqual(bc.convert('cfg://atuple[1]'), 2)
        self.assertEqual(bc.convert('cfg://alist[1]'), 'b')
        self.assertEqual(bc.convert('cfg://nest1[1][0]'), 'h')
        self.assertEqual(bc.convert('cfg://nest2[1][1]'), 'm')
        self.assertEqual(bc.convert('cfg://adict.d'), 'e')
        self.assertEqual(bc.convert('cfg://adict[f]'), 3)
        v = bc.convert('cfg://nest3')
        self.assertEqual(v.pop(1), ['a', 'b', 'c'])
        self.assertRaises(KeyError, bc.convert, 'cfg://nosuch')
        self.assertRaises(ValueError, bc.convert, 'cfg://!')
        self.assertRaises(KeyError, bc.convert, 'cfg://adict[2]')

class ManagerTest(BaseTest):
    def test_manager_loggerclass(self):
        logged = []

        class MyLogger(logging.Logger):
            def _log(self, level, msg, args, exc_info=None, extra=None):
                logged.append(msg)

        man = logging.Manager(None)
        self.assertRaises(TypeError, man.setLoggerClass, int)
        man.setLoggerClass(MyLogger)
        logger = man.getLogger('test')
        logger.warning('should appear in logged')
        logging.warning('should not appear in logged')

        self.assertEqual(logged, ['should appear in logged'])

    def test_set_log_record_factory(self):
        man = logging.Manager(None)
        expected = object()
        man.setLogRecordFactory(expected)
        self.assertEqual(man.logRecordFactory, expected)

class ChildLoggerTest(BaseTest):
    def test_child_loggers(self):
        r = logging.getLogger()
        l1 = logging.getLogger('abc')
        l2 = logging.getLogger('def.ghi')
        c1 = r.getChild('xyz')
        c2 = r.getChild('uvw.xyz')
        self.assertTrue(c1 is logging.getLogger('xyz'))
        self.assertTrue(c2 is logging.getLogger('uvw.xyz'))
        c1 = l1.getChild('def')
        c2 = c1.getChild('ghi')
        c3 = l1.getChild('def.ghi')
        self.assertTrue(c1 is logging.getLogger('abc.def'))
        self.assertTrue(c2 is logging.getLogger('abc.def.ghi'))
        self.assertTrue(c2 is c3)


class DerivedLogRecord(logging.LogRecord):
    pass

class LogRecordFactoryTest(BaseTest):

    def setUp(self):
        class CheckingFilter(logging.Filter):
            def __init__(self, cls):
                self.cls = cls

            def filter(self, record):
                t = type(record)
                if t is not self.cls:
                    msg = 'Unexpected LogRecord type %s, expected %s' % (t,
                            self.cls)
                    raise TypeError(msg)
                return True

        BaseTest.setUp(self)
        self.filter = CheckingFilter(DerivedLogRecord)
        self.root_logger.addFilter(self.filter)
        self.orig_factory = logging.getLogRecordFactory()

    def tearDown(self):
        self.root_logger.removeFilter(self.filter)
        BaseTest.tearDown(self)
        logging.setLogRecordFactory(self.orig_factory)

    def test_logrecord_class(self):
        self.assertRaises(TypeError, self.root_logger.warning,
                          self.next_message())
        logging.setLogRecordFactory(DerivedLogRecord)
        self.root_logger.error(self.next_message())
        self.assert_log_lines([
           ('root', 'ERROR', '2'),
        ])


class QueueHandlerTest(BaseTest):
    # Do not bother with a logger name group.
    expected_log_pat = r"^[\w.]+ -> ([\w]+): ([\d]+)$"

    def setUp(self):
        BaseTest.setUp(self)
        self.queue = queue.Queue(-1)
        self.que_hdlr = logging.handlers.QueueHandler(self.queue)
        self.que_logger = logging.getLogger('que')
        self.que_logger.propagate = False
        self.que_logger.setLevel(logging.WARNING)
        self.que_logger.addHandler(self.que_hdlr)

    def tearDown(self):
        self.que_hdlr.close()
        BaseTest.tearDown(self)

    def test_queue_handler(self):
        self.que_logger.debug(self.next_message())
        self.assertRaises(queue.Empty, self.queue.get_nowait)
        self.que_logger.info(self.next_message())
        self.assertRaises(queue.Empty, self.queue.get_nowait)
        msg = self.next_message()
        self.que_logger.warning(msg)
        data = self.queue.get_nowait()
        self.assertTrue(isinstance(data, logging.LogRecord))
        self.assertEqual(data.name, self.que_logger.name)
        self.assertEqual((data.msg, data.args), (msg, None))

    @unittest.skipUnless(hasattr(logging.handlers, 'QueueListener'),
                         'logging.handlers.QueueListener required for this test')
    def test_queue_listener(self):
        handler = TestHandler(Matcher())
        listener = logging.handlers.QueueListener(self.queue, handler)
        listener.start()
        try:
            self.que_logger.warning(self.next_message())
            self.que_logger.error(self.next_message())
            self.que_logger.critical(self.next_message())
        finally:
            listener.stop()
        self.assertTrue(handler.matches(levelno=logging.WARNING, message='1'))
        self.assertTrue(handler.matches(levelno=logging.ERROR, message='2'))
        self.assertTrue(handler.matches(levelno=logging.CRITICAL, message='3'))

ZERO = datetime.timedelta(0)

class UTC(datetime.tzinfo):
    def utcoffset(self, dt):
        return ZERO

    dst = utcoffset

    def tzname(self, dt):
        return 'UTC'

utc = UTC()

class FormatterTest(unittest.TestCase):
    def setUp(self):
        self.common = {
            'name': 'formatter.test',
            'level': logging.DEBUG,
            'pathname': os.path.join('path', 'to', 'dummy.ext'),
            'lineno': 42,
            'exc_info': None,
            'func': None,
            'msg': 'Message with %d %s',
            'args': (2, 'placeholders'),
        }
        self.variants = {
        }

    def get_record(self, name=None):
        result = dict(self.common)
        if name is not None:
            result.update(self.variants[name])
        return logging.makeLogRecord(result)

    def test_percent(self):
        # Test %-formatting
        r = self.get_record()
        f = logging.Formatter('${%(message)s}')
        self.assertEqual(f.format(r), '${Message with 2 placeholders}')
        f = logging.Formatter('%(random)s')
        self.assertRaises(KeyError, f.format, r)
        self.assertFalse(f.usesTime())
        f = logging.Formatter('%(asctime)s')
        self.assertTrue(f.usesTime())
        f = logging.Formatter('%(asctime)-15s')
        self.assertTrue(f.usesTime())
        f = logging.Formatter('asctime')
        self.assertFalse(f.usesTime())

    def test_braces(self):
        # Test {}-formatting
        r = self.get_record()
        f = logging.Formatter('$%{message}%$', style='{')
        self.assertEqual(f.format(r), '$%Message with 2 placeholders%$')
        f = logging.Formatter('{random}', style='{')
        self.assertRaises(KeyError, f.format, r)
        self.assertFalse(f.usesTime())
        f = logging.Formatter('{asctime}', style='{')
        self.assertTrue(f.usesTime())
        f = logging.Formatter('{asctime!s:15}', style='{')
        self.assertTrue(f.usesTime())
        f = logging.Formatter('{asctime:15}', style='{')
        self.assertTrue(f.usesTime())
        f = logging.Formatter('asctime', style='{')
        self.assertFalse(f.usesTime())

    def test_dollars(self):
        # Test $-formatting
        r = self.get_record()
        f = logging.Formatter('$message', style='$')
        self.assertEqual(f.format(r), 'Message with 2 placeholders')
        f = logging.Formatter('$$%${message}%$$', style='$')
        self.assertEqual(f.format(r), '$%Message with 2 placeholders%$')
        f = logging.Formatter('${random}', style='$')
        self.assertRaises(KeyError, f.format, r)
        self.assertFalse(f.usesTime())
        f = logging.Formatter('${asctime}', style='$')
        self.assertTrue(f.usesTime())
        f = logging.Formatter('${asctime', style='$')
        self.assertFalse(f.usesTime())
        f = logging.Formatter('$asctime', style='$')
        self.assertTrue(f.usesTime())
        f = logging.Formatter('asctime', style='$')
        self.assertFalse(f.usesTime())

    def test_invalid_style(self):
        self.assertRaises(ValueError, logging.Formatter, None, None, 'x')

    def test_time(self):
        r = self.get_record()
        dt = datetime.datetime(1993,4,21,8,3,0,0,utc)
        r.created = time.mktime(dt.timetuple()) - time.timezone
        r.msecs = 123
        f = logging.Formatter('%(asctime)s %(message)s')
        f.converter = time.gmtime
        self.assertEqual(f.formatTime(r), '1993-04-21 08:03:00,123')
        self.assertEqual(f.formatTime(r, '%Y:%d'), '1993:21')
        f.format(r)
        self.assertEqual(r.asctime, '1993-04-21 08:03:00,123')

class TestBufferingFormatter(logging.BufferingFormatter):
    def formatHeader(self, records):
        return '[(%d)' % len(records)

    def formatFooter(self, records):
        return '(%d)]' % len(records)

class BufferingFormatterTest(unittest.TestCase):
    def setUp(self):
        self.records = [
            logging.makeLogRecord({'msg': 'one'}),
            logging.makeLogRecord({'msg': 'two'}),
        ]

    def test_default(self):
        f = logging.BufferingFormatter()
        self.assertEqual('', f.format([]))
        self.assertEqual('onetwo', f.format(self.records))

    def test_custom(self):
        f = TestBufferingFormatter()
        self.assertEqual('[(2)onetwo(2)]', f.format(self.records))
        lf = logging.Formatter('<%(message)s>')
        f = TestBufferingFormatter(lf)
        self.assertEqual('[(2)<one><two>(2)]', f.format(self.records))

class ExceptionTest(BaseTest):
    def test_formatting(self):
        r = self.root_logger
        h = RecordingHandler()
        r.addHandler(h)
        try:
            raise RuntimeError('deliberate mistake')
        except:
            logging.exception('failed', stack_info=True)
        r.removeHandler(h)
        h.close()
        r = h.records[0]
        self.assertTrue(r.exc_text.startswith('Traceback (most recent '
                                              'call last):\n'))
        self.assertTrue(r.exc_text.endswith('\nRuntimeError: '
                                            'deliberate mistake'))
        self.assertTrue(r.stack_info.startswith('Stack (most recent '
                                              'call last):\n'))
        self.assertTrue(r.stack_info.endswith('logging.exception(\'failed\', '
                                            'stack_info=True)'))


class LastResortTest(BaseTest):
    def test_last_resort(self):
        # Test the last resort handler
        root = self.root_logger
        root.removeHandler(self.root_hdlr)
        old_stderr = sys.stderr
        old_lastresort = logging.lastResort
        old_raise_exceptions = logging.raiseExceptions
        try:
            sys.stderr = sio = io.StringIO()
            root.debug('This should not appear')
            self.assertEqual(sio.getvalue(), '')
            root.warning('This is your final chance!')
            self.assertEqual(sio.getvalue(), 'This is your final chance!\n')
            #No handlers and no last resort, so 'No handlers' message
            logging.lastResort = None
            sys.stderr = sio = io.StringIO()
            root.warning('This is your final chance!')
            self.assertEqual(sio.getvalue(), 'No handlers could be found for logger "root"\n')
            # 'No handlers' message only printed once
            sys.stderr = sio = io.StringIO()
            root.warning('This is your final chance!')
            self.assertEqual(sio.getvalue(), '')
            root.manager.emittedNoHandlerWarning = False
            #If raiseExceptions is False, no message is printed
            logging.raiseExceptions = False
            sys.stderr = sio = io.StringIO()
            root.warning('This is your final chance!')
            self.assertEqual(sio.getvalue(), '')
        finally:
            sys.stderr = old_stderr
            root.addHandler(self.root_hdlr)
            logging.lastResort = old_lastresort
            logging.raiseExceptions = old_raise_exceptions


class FakeHandler:

    def __init__(self, identifier, called):
        for method in ('acquire', 'flush', 'close', 'release'):
            setattr(self, method, self.record_call(identifier, method, called))

    def record_call(self, identifier, method_name, called):
        def inner():
            called.append('{} - {}'.format(identifier, method_name))
        return inner


class RecordingHandler(logging.NullHandler):

    def __init__(self, *args, **kwargs):
        super(RecordingHandler, self).__init__(*args, **kwargs)
        self.records = []

    def handle(self, record):
        """Keep track of all the emitted records."""
        self.records.append(record)


class ShutdownTest(BaseTest):

    """Test suite for the shutdown method."""

    def setUp(self):
        super(ShutdownTest, self).setUp()
        self.called = []

        raise_exceptions = logging.raiseExceptions
        self.addCleanup(setattr, logging, 'raiseExceptions', raise_exceptions)

    def raise_error(self, error):
        def inner():
            raise error()
        return inner

    def test_no_failure(self):
        # create some fake handlers
        handler0 = FakeHandler(0, self.called)
        handler1 = FakeHandler(1, self.called)
        handler2 = FakeHandler(2, self.called)

        # create live weakref to those handlers
        handlers = map(logging.weakref.ref, [handler0, handler1, handler2])

        logging.shutdown(handlerList=list(handlers))

        expected = ['2 - acquire', '2 - flush', '2 - close', '2 - release',
                    '1 - acquire', '1 - flush', '1 - close', '1 - release',
                    '0 - acquire', '0 - flush', '0 - close', '0 - release']
        self.assertEqual(expected, self.called)

    def _test_with_failure_in_method(self, method, error):
        handler = FakeHandler(0, self.called)
        setattr(handler, method, self.raise_error(error))
        handlers = [logging.weakref.ref(handler)]

        logging.shutdown(handlerList=list(handlers))

        self.assertEqual('0 - release', self.called[-1])

    def test_with_ioerror_in_acquire(self):
        self._test_with_failure_in_method('acquire', IOError)

    def test_with_ioerror_in_flush(self):
        self._test_with_failure_in_method('flush', IOError)

    def test_with_ioerror_in_close(self):
        self._test_with_failure_in_method('close', IOError)

    def test_with_valueerror_in_acquire(self):
        self._test_with_failure_in_method('acquire', ValueError)

    def test_with_valueerror_in_flush(self):
        self._test_with_failure_in_method('flush', ValueError)

    def test_with_valueerror_in_close(self):
        self._test_with_failure_in_method('close', ValueError)

    def test_with_other_error_in_acquire_without_raise(self):
        logging.raiseExceptions = False
        self._test_with_failure_in_method('acquire', IndexError)

    def test_with_other_error_in_flush_without_raise(self):
        logging.raiseExceptions = False
        self._test_with_failure_in_method('flush', IndexError)

    def test_with_other_error_in_close_without_raise(self):
        logging.raiseExceptions = False
        self._test_with_failure_in_method('close', IndexError)

    def test_with_other_error_in_acquire_with_raise(self):
        logging.raiseExceptions = True
        self.assertRaises(IndexError, self._test_with_failure_in_method,
                          'acquire', IndexError)

    def test_with_other_error_in_flush_with_raise(self):
        logging.raiseExceptions = True
        self.assertRaises(IndexError, self._test_with_failure_in_method,
                          'flush', IndexError)

    def test_with_other_error_in_close_with_raise(self):
        logging.raiseExceptions = True
        self.assertRaises(IndexError, self._test_with_failure_in_method,
                          'close', IndexError)


class ModuleLevelMiscTest(BaseTest):

    """Test suite for some module level methods."""

    def test_disable(self):
        old_disable = logging.root.manager.disable
        # confirm our assumptions are correct
        self.assertEqual(old_disable, 0)
        self.addCleanup(logging.disable, old_disable)

        logging.disable(83)
        self.assertEqual(logging.root.manager.disable, 83)

    def _test_log(self, method, level=None):
        called = []
        patch(self, logging, 'basicConfig',
              lambda *a, **kw: called.append((a, kw)))

        recording = RecordingHandler()
        logging.root.addHandler(recording)

        log_method = getattr(logging, method)
        if level is not None:
            log_method(level, "test me: %r", recording)
        else:
            log_method("test me: %r", recording)

        self.assertEqual(len(recording.records), 1)
        record = recording.records[0]
        self.assertEqual(record.getMessage(), "test me: %r" % recording)

        expected_level = level if level is not None else getattr(logging, method.upper())
        self.assertEqual(record.levelno, expected_level)

        # basicConfig was not called!
        self.assertEqual(called, [])

    def test_log(self):
        self._test_log('log', logging.ERROR)

    def test_debug(self):
        self._test_log('debug')

    def test_info(self):
        self._test_log('info')

    def test_warning(self):
        self._test_log('warning')

    def test_error(self):
        self._test_log('error')

    def test_critical(self):
        self._test_log('critical')

    def test_set_logger_class(self):
        self.assertRaises(TypeError, logging.setLoggerClass, object)

        class MyLogger(logging.Logger):
            pass

        logging.setLoggerClass(MyLogger)
        self.assertEqual(logging.getLoggerClass(), MyLogger)

        logging.setLoggerClass(logging.Logger)
        self.assertEqual(logging.getLoggerClass(), logging.Logger)

class LogRecordTest(BaseTest):
    def test_str_rep(self):
        r = logging.makeLogRecord({})
        s = str(r)
        self.assertTrue(s.startswith('<LogRecord: '))
        self.assertTrue(s.endswith('>'))

    def test_dict_arg(self):
        h = RecordingHandler()
        r = logging.getLogger()
        r.addHandler(h)
        d = {'less' : 'more' }
        logging.warning('less is %(less)s', d)
        self.assertIs(h.records[0].args, d)
        self.assertEqual(h.records[0].message, 'less is more')
        r.removeHandler(h)
        h.close()

    def test_multiprocessing(self):
        r = logging.makeLogRecord({})
        self.assertEqual(r.processName, 'MainProcess')
        try:
            import multiprocessing as mp
            r = logging.makeLogRecord({})
            self.assertEqual(r.processName, mp.current_process().name)
        except ImportError:
            pass

    def test_optional(self):
        r = logging.makeLogRecord({})
        NOT_NONE = self.assertIsNotNone
        if threading:
            NOT_NONE(r.thread)
            NOT_NONE(r.threadName)
        NOT_NONE(r.process)
        NOT_NONE(r.processName)
        log_threads = logging.logThreads
        log_processes = logging.logProcesses
        log_multiprocessing = logging.logMultiprocessing
        try:
            logging.logThreads = False
            logging.logProcesses = False
            logging.logMultiprocessing = False
            r = logging.makeLogRecord({})
            NONE = self.assertIsNone
            NONE(r.thread)
            NONE(r.threadName)
            NONE(r.process)
            NONE(r.processName)
        finally:
            logging.logThreads = log_threads
            logging.logProcesses = log_processes
            logging.logMultiprocessing = log_multiprocessing

class BasicConfigTest(unittest.TestCase):

    """Test suite for logging.basicConfig."""

    def setUp(self):
        super(BasicConfigTest, self).setUp()
        self.handlers = logging.root.handlers
        self.saved_handlers = logging._handlers.copy()
        self.saved_handler_list = logging._handlerList[:]
        self.original_logging_level = logging.root.level
        self.addCleanup(self.cleanup)
        logging.root.handlers = []

    def tearDown(self):
        for h in logging.root.handlers[:]:
            logging.root.removeHandler(h)
            h.close()
        super(BasicConfigTest, self).tearDown()

    def cleanup(self):
        setattr(logging.root, 'handlers', self.handlers)
        logging._handlers.clear()
        logging._handlers.update(self.saved_handlers)
        logging._handlerList[:] = self.saved_handler_list
        logging.root.level = self.original_logging_level

    def test_no_kwargs(self):
        logging.basicConfig()

        # handler defaults to a StreamHandler to sys.stderr
        self.assertEqual(len(logging.root.handlers), 1)
        handler = logging.root.handlers[0]
        self.assertIsInstance(handler, logging.StreamHandler)
        self.assertEqual(handler.stream, sys.stderr)

        formatter = handler.formatter
        # format defaults to logging.BASIC_FORMAT
        self.assertEqual(formatter._style._fmt, logging.BASIC_FORMAT)
        # datefmt defaults to None
        self.assertIsNone(formatter.datefmt)
        # style defaults to %
        self.assertIsInstance(formatter._style, logging.PercentStyle)

        # level is not explicitly set
        self.assertEqual(logging.root.level, self.original_logging_level)

    def test_filename(self):
        logging.basicConfig(filename='test.log')

        self.assertEqual(len(logging.root.handlers), 1)
        handler = logging.root.handlers[0]
        self.assertIsInstance(handler, logging.FileHandler)

        expected = logging.FileHandler('test.log', 'a')
        self.addCleanup(expected.close)
        self.assertEqual(handler.stream.mode, expected.stream.mode)
        self.assertEqual(handler.stream.name, expected.stream.name)

    def test_filemode(self):
        logging.basicConfig(filename='test.log', filemode='wb')

        handler = logging.root.handlers[0]
        expected = logging.FileHandler('test.log', 'wb')
        self.addCleanup(expected.close)
        self.assertEqual(handler.stream.mode, expected.stream.mode)

    def test_stream(self):
        stream = io.StringIO()
        self.addCleanup(stream.close)
        logging.basicConfig(stream=stream)

        self.assertEqual(len(logging.root.handlers), 1)
        handler = logging.root.handlers[0]
        self.assertIsInstance(handler, logging.StreamHandler)
        self.assertEqual(handler.stream, stream)

    def test_format(self):
        logging.basicConfig(format='foo')

        formatter = logging.root.handlers[0].formatter
        self.assertEqual(formatter._style._fmt, 'foo')

    def test_datefmt(self):
        logging.basicConfig(datefmt='bar')

        formatter = logging.root.handlers[0].formatter
        self.assertEqual(formatter.datefmt, 'bar')

    def test_style(self):
        logging.basicConfig(style='$')

        formatter = logging.root.handlers[0].formatter
        self.assertIsInstance(formatter._style, logging.StringTemplateStyle)

    def test_level(self):
        old_level = logging.root.level
        self.addCleanup(logging.root.setLevel, old_level)

        logging.basicConfig(level=57)
        self.assertEqual(logging.root.level, 57)
        # Test that second call has no effect
        logging.basicConfig(level=58)
        self.assertEqual(logging.root.level, 57)

    def test_incompatible(self):
        assertRaises = self.assertRaises
        handlers = [logging.StreamHandler()]
        stream = sys.stderr
        assertRaises(ValueError, logging.basicConfig, filename='test.log',
                                                     stream=stream)
        assertRaises(ValueError, logging.basicConfig, filename='test.log',
                                                     handlers=handlers)
        assertRaises(ValueError, logging.basicConfig, stream=stream,
                                                     handlers=handlers)

    def test_handlers(self):
        handlers = [
            logging.StreamHandler(),
            logging.StreamHandler(sys.stdout),
            logging.StreamHandler(),
        ]
        f = logging.Formatter()
        handlers[2].setFormatter(f)
        logging.basicConfig(handlers=handlers)
        self.assertIs(handlers[0], logging.root.handlers[0])
        self.assertIs(handlers[1], logging.root.handlers[1])
        self.assertIs(handlers[2], logging.root.handlers[2])
        self.assertIsNotNone(handlers[0].formatter)
        self.assertIsNotNone(handlers[1].formatter)
        self.assertIs(handlers[2].formatter, f)
        self.assertIs(handlers[0].formatter, handlers[1].formatter)

    def _test_log(self, method, level=None):
        # logging.root has no handlers so basicConfig should be called
        called = []

        old_basic_config = logging.basicConfig
        def my_basic_config(*a, **kw):
            old_basic_config()
            old_level = logging.root.level
            logging.root.setLevel(100)  # avoid having messages in stderr
            self.addCleanup(logging.root.setLevel, old_level)
            called.append((a, kw))

        patch(self, logging, 'basicConfig', my_basic_config)

        log_method = getattr(logging, method)
        if level is not None:
            log_method(level, "test me")
        else:
            log_method("test me")

        # basicConfig was called with no arguments
        self.assertEqual(called, [((), {})])

    def test_log(self):
        self._test_log('log', logging.WARNING)

    def test_debug(self):
        self._test_log('debug')

    def test_info(self):
        self._test_log('info')

    def test_warning(self):
        self._test_log('warning')

    def test_error(self):
        self._test_log('error')

    def test_critical(self):
        self._test_log('critical')


class LoggerAdapterTest(unittest.TestCase):

    def setUp(self):
        super(LoggerAdapterTest, self).setUp()
        old_handler_list = logging._handlerList[:]

        self.recording = RecordingHandler()
        self.logger = logging.root
        self.logger.addHandler(self.recording)
        self.addCleanup(self.logger.removeHandler, self.recording)
        self.addCleanup(self.recording.close)

        def cleanup():
            logging._handlerList[:] = old_handler_list

        self.addCleanup(cleanup)
        self.addCleanup(logging.shutdown)
        self.adapter = logging.LoggerAdapter(logger=self.logger, extra=None)

    def test_exception(self):
        msg = 'testing exception: %r'
        exc = None
        try:
            1 / 0
        except ZeroDivisionError as e:
            exc = e
            self.adapter.exception(msg, self.recording)

        self.assertEqual(len(self.recording.records), 1)
        record = self.recording.records[0]
        self.assertEqual(record.levelno, logging.ERROR)
        self.assertEqual(record.msg, msg)
        self.assertEqual(record.args, (self.recording,))
        self.assertEqual(record.exc_info,
                         (exc.__class__, exc, exc.__traceback__))

    def test_critical(self):
        msg = 'critical test! %r'
        self.adapter.critical(msg, self.recording)

        self.assertEqual(len(self.recording.records), 1)
        record = self.recording.records[0]
        self.assertEqual(record.levelno, logging.CRITICAL)
        self.assertEqual(record.msg, msg)
        self.assertEqual(record.args, (self.recording,))

    def test_is_enabled_for(self):
        old_disable = self.adapter.logger.manager.disable
        self.adapter.logger.manager.disable = 33
        self.addCleanup(setattr, self.adapter.logger.manager, 'disable',
                        old_disable)
        self.assertFalse(self.adapter.isEnabledFor(32))

    def test_has_handlers(self):
        self.assertTrue(self.adapter.hasHandlers())

        for handler in self.logger.handlers:
            self.logger.removeHandler(handler)

        self.assertFalse(self.logger.hasHandlers())
        self.assertFalse(self.adapter.hasHandlers())


class LoggerTest(BaseTest):

    def setUp(self):
        super(LoggerTest, self).setUp()
        self.recording = RecordingHandler()
        self.logger = logging.Logger(name='blah')
        self.logger.addHandler(self.recording)
        self.addCleanup(self.logger.removeHandler, self.recording)
        self.addCleanup(self.recording.close)
        self.addCleanup(logging.shutdown)

    def test_set_invalid_level(self):
        self.assertRaises(TypeError, self.logger.setLevel, object())

    def test_exception(self):
        msg = 'testing exception: %r'
        exc = None
        try:
            1 / 0
        except ZeroDivisionError as e:
            exc = e
            self.logger.exception(msg, self.recording)

        self.assertEqual(len(self.recording.records), 1)
        record = self.recording.records[0]
        self.assertEqual(record.levelno, logging.ERROR)
        self.assertEqual(record.msg, msg)
        self.assertEqual(record.args, (self.recording,))
        self.assertEqual(record.exc_info,
                         (exc.__class__, exc, exc.__traceback__))

    def test_log_invalid_level_with_raise(self):
        old_raise = logging.raiseExceptions
        self.addCleanup(setattr, logging, 'raiseExecptions', old_raise)

        logging.raiseExceptions = True
        self.assertRaises(TypeError, self.logger.log, '10', 'test message')

    def test_log_invalid_level_no_raise(self):
        old_raise = logging.raiseExceptions
        self.addCleanup(setattr, logging, 'raiseExecptions', old_raise)

        logging.raiseExceptions = False
        self.logger.log('10', 'test message')  # no exception happens

    def test_find_caller_with_stack_info(self):
        called = []
        patch(self, logging.traceback, 'print_stack',
              lambda f, file: called.append(file.getvalue()))

        self.logger.findCaller(stack_info=True)

        self.assertEqual(len(called), 1)
        self.assertEqual('Stack (most recent call last):\n', called[0])

    def test_make_record_with_extra_overwrite(self):
        name = 'my record'
        level = 13
        fn = lno = msg = args = exc_info = func = sinfo = None
        rv = logging._logRecordFactory(name, level, fn, lno, msg, args,
                                       exc_info, func, sinfo)

        for key in ('message', 'asctime') + tuple(rv.__dict__.keys()):
            extra = {key: 'some value'}
            self.assertRaises(KeyError, self.logger.makeRecord, name, level,
                              fn, lno, msg, args, exc_info,
                              extra=extra, sinfo=sinfo)

    def test_make_record_with_extra_no_overwrite(self):
        name = 'my record'
        level = 13
        fn = lno = msg = args = exc_info = func = sinfo = None
        extra = {'valid_key': 'some value'}
        result = self.logger.makeRecord(name, level, fn, lno, msg, args,
                                        exc_info, extra=extra, sinfo=sinfo)
        self.assertIn('valid_key', result.__dict__)

    def test_has_handlers(self):
        self.assertTrue(self.logger.hasHandlers())

        for handler in self.logger.handlers:
            self.logger.removeHandler(handler)
        self.assertFalse(self.logger.hasHandlers())

    def test_has_handlers_no_propagate(self):
        child_logger = logging.getLogger('blah.child')
        child_logger.propagate = False
        self.assertFalse(child_logger.hasHandlers())

    def test_is_enabled_for(self):
        old_disable = self.logger.manager.disable
        self.logger.manager.disable = 23
        self.addCleanup(setattr, self.logger.manager, 'disable', old_disable)
        self.assertFalse(self.logger.isEnabledFor(22))

    def test_root_logger_aliases(self):
        root = logging.getLogger()
        self.assertIs(root, logging.root)
        self.assertIs(root, logging.getLogger(None))
        self.assertIs(root, logging.getLogger(''))
        self.assertIs(root, logging.getLogger('foo').root)
        self.assertIs(root, logging.getLogger('foo.bar').root)
        self.assertIs(root, logging.getLogger('foo').parent)

        self.assertIsNot(root, logging.getLogger('\0'))
        self.assertIsNot(root, logging.getLogger('foo.bar').parent)

    def test_invalid_names(self):
        self.assertRaises(TypeError, logging.getLogger, any)
        self.assertRaises(TypeError, logging.getLogger, b'foo')


class BaseFileTest(BaseTest):
    "Base class for handler tests that write log files"

    def setUp(self):
        BaseTest.setUp(self)
        fd, self.fn = tempfile.mkstemp(".log", "test_logging-2-")
        os.close(fd)
        self.rmfiles = []

    def tearDown(self):
        for fn in self.rmfiles:
            os.unlink(fn)
        if os.path.exists(self.fn):
            os.unlink(self.fn)
        BaseTest.tearDown(self)

    def assertLogFile(self, filename):
        "Assert a log file is there and register it for deletion"
        self.assertTrue(os.path.exists(filename),
                        msg="Log file %r does not exist" % filename)
        self.rmfiles.append(filename)


class FileHandlerTest(BaseFileTest):
    def test_delay(self):
        os.unlink(self.fn)
        fh = logging.FileHandler(self.fn, delay=True)
        self.assertIsNone(fh.stream)
        self.assertFalse(os.path.exists(self.fn))
        fh.handle(logging.makeLogRecord({}))
        self.assertIsNotNone(fh.stream)
        self.assertTrue(os.path.exists(self.fn))
        fh.close()

class RotatingFileHandlerTest(BaseFileTest):
    def next_rec(self):
        return logging.LogRecord('n', logging.DEBUG, 'p', 1,
                                 self.next_message(), None, None, None)

    def test_should_not_rollover(self):
        # If maxbytes is zero rollover never occurs
        rh = logging.handlers.RotatingFileHandler(self.fn, maxBytes=0)
        self.assertFalse(rh.shouldRollover(None))
        rh.close()

    def test_should_rollover(self):
        rh = logging.handlers.RotatingFileHandler(self.fn, maxBytes=1)
        self.assertTrue(rh.shouldRollover(self.next_rec()))
        rh.close()

    def test_file_created(self):
        # checks that the file is created and assumes it was created
        # by us
        rh = logging.handlers.RotatingFileHandler(self.fn)
        rh.emit(self.next_rec())
        self.assertLogFile(self.fn)
        rh.close()

    def test_rollover_filenames(self):
        def namer(name):
            return name + ".test"
        rh = logging.handlers.RotatingFileHandler(
            self.fn, backupCount=2, maxBytes=1)
        rh.namer = namer
        rh.emit(self.next_rec())
        self.assertLogFile(self.fn)
        rh.emit(self.next_rec())
        self.assertLogFile(namer(self.fn + ".1"))
        rh.emit(self.next_rec())
        self.assertLogFile(namer(self.fn + ".2"))
        self.assertFalse(os.path.exists(namer(self.fn + ".3")))
        rh.close()

<<<<<<< HEAD
=======
    @requires_zlib
>>>>>>> e976fc74
    def test_rotator(self):
        def namer(name):
            return name + ".gz"

        def rotator(source, dest):
            with open(source, "rb") as sf:
                data = sf.read()
                compressed = zlib.compress(data, 9)
                with open(dest, "wb") as df:
                    df.write(compressed)
            os.remove(source)

        rh = logging.handlers.RotatingFileHandler(
            self.fn, backupCount=2, maxBytes=1)
        rh.rotator = rotator
        rh.namer = namer
        m1 = self.next_rec()
        rh.emit(m1)
        self.assertLogFile(self.fn)
        m2 = self.next_rec()
        rh.emit(m2)
        fn = namer(self.fn + ".1")
        self.assertLogFile(fn)
        newline = os.linesep
        with open(fn, "rb") as f:
            compressed = f.read()
            data = zlib.decompress(compressed)
            self.assertEqual(data.decode("ascii"), m1.msg + newline)
        rh.emit(self.next_rec())
        fn = namer(self.fn + ".2")
        self.assertLogFile(fn)
        with open(fn, "rb") as f:
            compressed = f.read()
            data = zlib.decompress(compressed)
            self.assertEqual(data.decode("ascii"), m1.msg + newline)
        rh.emit(self.next_rec())
        fn = namer(self.fn + ".2")
        with open(fn, "rb") as f:
            compressed = f.read()
            data = zlib.decompress(compressed)
            self.assertEqual(data.decode("ascii"), m2.msg + newline)
        self.assertFalse(os.path.exists(namer(self.fn + ".3")))
        rh.close()

class TimedRotatingFileHandlerTest(BaseFileTest):
    # other test methods added below
    def test_rollover(self):
        fh = logging.handlers.TimedRotatingFileHandler(self.fn, 'S',
                                                       backupCount=1)
        fmt = logging.Formatter('%(asctime)s %(message)s')
        fh.setFormatter(fmt)
        r1 = logging.makeLogRecord({'msg': 'testing - initial'})
        fh.emit(r1)
        self.assertLogFile(self.fn)
        time.sleep(1.1)    # a little over a second ...
        r2 = logging.makeLogRecord({'msg': 'testing - after delay'})
        fh.emit(r2)
        fh.close()
        # At this point, we should have a recent rotated file which we
        # can test for the existence of. However, in practice, on some
        # machines which run really slowly, we don't know how far back
        # in time to go to look for the log file. So, we go back a fair
        # bit, and stop as soon as we see a rotated file. In theory this
        # could of course still fail, but the chances are lower.
        found = False
        now = datetime.datetime.now()
        GO_BACK = 5 * 60 # seconds
        for secs in range(GO_BACK):
            prev = now - datetime.timedelta(seconds=secs)
            fn = self.fn + prev.strftime(".%Y-%m-%d_%H-%M-%S")
            found = os.path.exists(fn)
            if found:
                self.rmfiles.append(fn)
                break
        msg = 'No rotated files found, went back %d seconds' % GO_BACK
        if not found:
            #print additional diagnostics
            dn, fn = os.path.split(self.fn)
            files = [f for f in os.listdir(dn) if f.startswith(fn)]
            print('Test time: %s' % now.strftime("%Y-%m-%d %H-%M-%S"), file=sys.stderr)
            print('The only matching files are: %s' % files, file=sys.stderr)
            for f in files:
                print('Contents of %s:' % f)
                path = os.path.join(dn, f)
                with open(path, 'r') as tf:
                    print(tf.read())
        self.assertTrue(found, msg=msg)

    def test_invalid(self):
        assertRaises = self.assertRaises
        assertRaises(ValueError, logging.handlers.TimedRotatingFileHandler,
                     self.fn, 'X', delay=True)
        assertRaises(ValueError, logging.handlers.TimedRotatingFileHandler,
                     self.fn, 'W', delay=True)
        assertRaises(ValueError, logging.handlers.TimedRotatingFileHandler,
                     self.fn, 'W7', delay=True)

def secs(**kw):
    return datetime.timedelta(**kw) // datetime.timedelta(seconds=1)

for when, exp in (('S', 1),
                  ('M', 60),
                  ('H', 60 * 60),
                  ('D', 60 * 60 * 24),
                  ('MIDNIGHT', 60 * 60 * 24),
                  # current time (epoch start) is a Thursday, W0 means Monday
                  ('W0', secs(days=4, hours=24)),
                 ):
    def test_compute_rollover(self, when=when, exp=exp):
        rh = logging.handlers.TimedRotatingFileHandler(
            self.fn, when=when, interval=1, backupCount=0, utc=True)
        currentTime = 0.0
        actual = rh.computeRollover(currentTime)
        if exp != actual:
            # Failures occur on some systems for MIDNIGHT and W0.
            # Print detailed calculation for MIDNIGHT so we can try to see
            # what's going on
            import time
            if when == 'MIDNIGHT':
                try:
                    if rh.utc:
                        t = time.gmtime(currentTime)
                    else:
                        t = time.localtime(currentTime)
                    currentHour = t[3]
                    currentMinute = t[4]
                    currentSecond = t[5]
                    # r is the number of seconds left between now and midnight
                    r = logging.handlers._MIDNIGHT - ((currentHour * 60 +
                                                       currentMinute) * 60 +
                            currentSecond)
                    result = currentTime + r
                    print('t: %s (%s)' % (t, rh.utc), file=sys.stderr)
                    print('currentHour: %s' % currentHour, file=sys.stderr)
                    print('currentMinute: %s' % currentMinute, file=sys.stderr)
                    print('currentSecond: %s' % currentSecond, file=sys.stderr)
                    print('r: %s' % r, file=sys.stderr)
                    print('result: %s' % result, file=sys.stderr)
                except Exception:
                    print('exception in diagnostic code: %s' % sys.exc_info()[1], file=sys.stderr)
        self.assertEqual(exp, actual)
        rh.close()
    setattr(TimedRotatingFileHandlerTest, "test_compute_rollover_%s" % when, test_compute_rollover)


@unittest.skipUnless(win32evtlog, 'win32evtlog/win32evtlogutil required for this test.')
class NTEventLogHandlerTest(BaseTest):
    def test_basic(self):
        logtype = 'Application'
        elh = win32evtlog.OpenEventLog(None, logtype)
        num_recs = win32evtlog.GetNumberOfEventLogRecords(elh)
        h = logging.handlers.NTEventLogHandler('test_logging')
        r = logging.makeLogRecord({'msg': 'Test Log Message'})
        h.handle(r)
        h.close()
        # Now see if the event is recorded
        self.assertTrue(num_recs < win32evtlog.GetNumberOfEventLogRecords(elh))
        flags = win32evtlog.EVENTLOG_BACKWARDS_READ | \
                win32evtlog.EVENTLOG_SEQUENTIAL_READ
        found = False
        GO_BACK = 100
        events = win32evtlog.ReadEventLog(elh, flags, GO_BACK)
        for e in events:
            if e.SourceName != 'test_logging':
                continue
            msg = win32evtlogutil.SafeFormatMessage(e, logtype)
            if msg != 'Test Log Message\r\n':
                continue
            found = True
            break
        msg = 'Record not found in event log, went back %d records' % GO_BACK
        self.assertTrue(found, msg=msg)

# Set the locale to the platform-dependent default.  I have no idea
# why the test does this, but in any case we save the current locale
# first and restore it at the end.
@run_with_locale('LC_ALL', '')
def test_main():
    run_unittest(BuiltinLevelsTest, BasicFilterTest,
                 CustomLevelsAndFiltersTest, HandlerTest, MemoryHandlerTest,
                 ConfigFileTest, SocketHandlerTest, DatagramHandlerTest,
                 MemoryTest, EncodingTest, WarningsTest, ConfigDictTest,
                 ManagerTest, FormatterTest, BufferingFormatterTest,
                 StreamHandlerTest, LogRecordFactoryTest, ChildLoggerTest,
                 QueueHandlerTest, ShutdownTest, ModuleLevelMiscTest,
                 BasicConfigTest, LoggerAdapterTest, LoggerTest,
                 SMTPHandlerTest, FileHandlerTest, RotatingFileHandlerTest,
                 LastResortTest, LogRecordTest, ExceptionTest,
                 SysLogHandlerTest, HTTPHandlerTest, NTEventLogHandlerTest,
                 TimedRotatingFileHandlerTest
                )

if __name__ == "__main__":
    test_main()<|MERGE_RESOLUTION|>--- conflicted
+++ resolved
@@ -39,19 +39,13 @@
 import struct
 import sys
 import tempfile
-<<<<<<< HEAD
-from test.support import captured_stdout, run_with_locale, run_unittest, patch
-from test.support import TestHandler, Matcher
-=======
 from test.support import (captured_stdout, run_with_locale, run_unittest,
                           patch, requires_zlib, TestHandler, Matcher)
->>>>>>> e976fc74
 import textwrap
 import time
 import unittest
 import warnings
 import weakref
-import zlib
 try:
     import threading
     # The following imports are needed only for tests which
@@ -75,13 +69,10 @@
 except ImportError:
     win32evtlogutil = None
     win32evtlog = None
-<<<<<<< HEAD
-=======
 try:
     import zlib
 except ImportError:
     pass
->>>>>>> e976fc74
 
 
 class BaseTest(unittest.TestCase):
@@ -1334,7 +1325,6 @@
 
 @unittest.skipUnless(threading, 'Threading required for this test.')
 class SocketHandlerTest(BaseTest):
-<<<<<<< HEAD
 
     """Test for SocketHandler objects."""
 
@@ -1363,36 +1353,6 @@
         finally:
             BaseTest.tearDown(self)
 
-=======
-
-    """Test for SocketHandler objects."""
-
-    def setUp(self):
-        """Set up a TCP server to receive log messages, and a SocketHandler
-        pointing to that server's address and port."""
-        BaseTest.setUp(self)
-        addr = ('localhost', 0)
-        self.server = server = TestTCPServer(addr, self.handle_socket,
-                                                0.01)
-        server.start()
-        server.ready.wait()
-        self.sock_hdlr = logging.handlers.SocketHandler('localhost',
-                                                        server.port)
-        self.log_output = ''
-        self.root_logger.removeHandler(self.root_logger.handlers[0])
-        self.root_logger.addHandler(self.sock_hdlr)
-        self.handled = threading.Semaphore(0)
-
-    def tearDown(self):
-        """Shutdown the TCP server."""
-        try:
-            self.server.stop(2.0)
-            self.root_logger.removeHandler(self.sock_hdlr)
-            self.sock_hdlr.close()
-        finally:
-            BaseTest.tearDown(self)
-
->>>>>>> e976fc74
     def handle_socket(self, request):
         conn = request.connection
         while True:
@@ -1460,7 +1420,6 @@
             self.sock_hdlr.close()
         finally:
             BaseTest.tearDown(self)
-<<<<<<< HEAD
 
     def handle_datagram(self, request):
         slen = struct.pack('>L', 0) # length of prefix
@@ -1470,17 +1429,6 @@
         self.log_output += record.msg + '\n'
         self.handled.set()
 
-=======
-
-    def handle_datagram(self, request):
-        slen = struct.pack('>L', 0) # length of prefix
-        packet = request.packet[len(slen):]
-        obj = pickle.loads(packet)
-        record = logging.makeLogRecord(obj)
-        self.log_output += record.msg + '\n'
-        self.handled.set()
-
->>>>>>> e976fc74
     def test_output(self):
         # The log message sent to the DatagramHandler is properly received.
         logger = logging.getLogger("udp")
@@ -1577,7 +1525,6 @@
 1c/lywFHQ6HOdDeQ1L72tSYMrNOG4XNmLn0h7rx6GoTU7dcFRfseahBCq8mv0IDt
 IRbTpvlHWPjsSvHz0ZOH
 -----END CERTIFICATE-----"""
-<<<<<<< HEAD
 
     def setUp(self):
         """Set up an HTTP server to receive log messages, and a HTTPHandler
@@ -1585,15 +1532,6 @@
         BaseTest.setUp(self)
         self.handled = threading.Event()
 
-=======
-
-    def setUp(self):
-        """Set up an HTTP server to receive log messages, and a HTTPHandler
-        pointing to that server's address and port."""
-        BaseTest.setUp(self)
-        self.handled = threading.Event()
-
->>>>>>> e976fc74
     def handle_request(self, request):
         self.command = request.command
         self.log_data = urlparse(request.path)
@@ -3667,10 +3605,7 @@
         self.assertFalse(os.path.exists(namer(self.fn + ".3")))
         rh.close()
 
-<<<<<<< HEAD
-=======
     @requires_zlib
->>>>>>> e976fc74
     def test_rotator(self):
         def namer(name):
             return name + ".gz"
